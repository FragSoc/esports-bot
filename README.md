# UoY Esport Bot Rewrite

<a href="https://travis-ci.com/FragSoc/esports-bot"><img src="https://img.shields.io/travis/com/fragsoc/esports-bot?style=flat-square" /></a>
<a href="https://hub.docker.com/r/fragsoc/esports-bot"><img src="https://img.shields.io/docker/pulls/fragsoc/esports-bot?style=flat-square" /></a>
<a href="https://github.com/FragSoc/esports-bot"><img src="https://img.shields.io/github/license/fragsoc/esports-bot?style=flat-square" /></a>

## How to set up an instance of this bot

1. Clone this repository:
```console
$ git clone https://github.com/FragSoc/Esports-Bot-Rewrite.git
```

2. Change into the repo directory:
```console
$ cd Esports-Bot-Rewrite
```

3. Create a `secrets.env` file and edit it in your favourite text editor:
```console
$ vim secrets.env
```

4. Edit the below environment variables:
```console
DISCORD_TOKEN=
TWITCH_CLIENT_ID=
TWITCH_CLIENT_SECRET=
GOOGLE_API=
ENABLE_MUSIC=TRUE
```

<details>
<summary>Optional Variables</summary>

- Provide your bot's command prefix as a string into `COMMAND_PREFIX` (default `!`)
-  Provide either a unicode emoji (string), or the ID of a custom emoji (int), into `UNKNOWN_COMMAND_EMOJI` to set the emoji which is reacted to messages calling unknown commands (default `⁉`)

</details>

5. Run docker-compose:
```console
$ docker-compose up
```

## Current commands
<details>
<summary>Voicemaster</summary>

### Voicemaster

##### !setvmmaster {channel_id}
Make the given ID a Voicemaster master

##### !getvmmasters
Get all the Voicemaster masters in the server

##### !removevmmaster {channel_id}
Remove the given ID as a Voicemaster master

##### !removeallmasters
Remove all Voicemaster masters from the server

##### !killallslaves
Kill all the Voicemaster slave channels in the server

##### !lockvm
Locks the Voicemaster slave you're currently in to the number of current members

##### !unlockvm
Unlocks the Voicemaster slave you're currently in
</details>

<details>
<summary>Default Role</summary>

### Default role

##### !setdefaultrole {@role or role_id}
Set the default role to the @'ed role or given role ID

##### !getdefaultrole
Gets the current default role value

##### !removedefaultrole
Removes the current default role
</details>

<details>
<summary>Log Channel</summary>

### Log Channel

##### !setlogchannel {#channel or channel_id}
Set the log channel to the #'ed channel or given role ID

##### !getlogchannel
Gets the current log channel value

##### !removelogchannel
Removes the current log channel value
</details>

<details>
<summary>Administrator Tools</summary>

### Administrator Tools

##### !clear
Clear the specified number of messages from the current text channel

##### !members
List the current number of members in the server
</details>

<details>
<summary>Twitter Integration</summary>

### Twitter Integration

##### !addtwitter {twitter_handle} {#channel or channel_id}
Add a Twitter handle to notify in the specified channel when they tweet or quote retweet

##### !removetwitter {twitter_handle}
Remove the given Twitter handle from notifications

##### !changetwitterchannel {twitter_handle} {#channel or channel_id}
Change the notify channel for the given Twitter handle

##### !getalltwitters
List all the current Twitter handles configured in the server
</details>

<details>
<summary>Event Channel Management</summary>

### Event Category Management
Each server can have any number of named event categories, each with a registered signin role menu granting an event specific role.

##### !open-event {event_name}
Set the event's signin channel as visible to the server's shared role.

##### !close-event {event_name}
Set the event's signin channel as invisible, remove the event's role from all users, and reset the event's signin menu.

##### !register-event-category {menu_id} {@role or role_id} {event_name}
Register an existing category and role as an event category, allowing you to use `!open-event` and `!close-event` with it.

##### !create-event-category {event_name}
Create a new event category with a signin menu, general text and voice channels, and an event role. This category will automatically be registered for use with `open-event` and `!close-event`

##### !unregister-event-category {event_name}
Unregister an event category and role, without deleting them from the server.

##### !delete-event-category {event_name}
Delete an event category from the server, including the category, channels and role. You will be asked for confirmation first.

##### !set-event-signin-menu {menu_id} {event_name}
Change the reaction menu to clear during `!close-event`. This will also tell the bot which channel to set visibility for during `!open-event`.

##### !set-shared-role {@role or role_id}
Change the role to deny signin channel visiblity to during `!close-event`. All users should have ths role.

##### !set-event-role {@role or role_id} {event_name}
Change the role to remove from users during `!close-event`.
</details>

<details>
<summary>Twitch Integration</summary>

### Twitch Integration

##### !addtwitch {twitch_handle} {#channel or channel_id}
Add a Twitch handle to notify in the specified channel when they go live

##### !addcustomtwitch {twitch_handle} {#channel or channel_id} "{custom_message}"
Add a Twitch handle to notify in the specified channel when they go live using the placeholders - handle, game, title and link

##### !edittwitch {twitch_handle} {#channel or channel_id}
Edit a configured Twitch handle to use a different channel

##### !editcustomtwitch {twitch_handle} "{custom_message}"
Edit a configured Twitch handle to display a custom message using the placeholders - handle, game, title and link

##### !removetwitch {twitch_handle}
Remove the specified twitch handle from alerting

##### !removealltwitch 
Remove all the Twitch alerts in the guild

##### !getalltwitch
List all the current Twitch handles configured in the server

</details>

<details>
<summary>Reaction Role Menus</summary>

### Reaction Role Menus
Esportsbot now includes a slightly stripped down version of the reaction menus implementation provided by [BASED](https://github.com/Trimatix/BASED).

Making new types of reaction menus is easy - simply extend `reactionMenus.reactionMenu.ReactionMenu`.

To register a menu instance for interaction, use `client.reactionMenus.add(yourMenuInstance)`. For an example of this, see `cogs.MenusCog.admin_cmd_make_role_menu`.

All saveable reaction menus are automatically added and removed from Esportsbot's PostgreSQL database, and will be loaded in again on bot startup. To register your `ReactionMenu` subclass as saveable, use the `reactionMenu.saveableMenu` class decorator. Saveable menus **MUST** provide complete `toDict` and `fromDict` implementations. For examples of this, see `reactionMenus.reactionRoleMenu`.

`ReactionMenu`s store each option in the menu as an instance of a `reactionMenu.ReactionMenuOption` subclass - each `ReactionMenuOption` has its own individual behaviour for when reactions are added and removed. This already provides a huge amount of flexibility, but you can achieve even more with a custom `ReactionMenuOption` subclass. To make your `ReactionMenuOption` saveable, provide complete `toDict` and `fromDict` implementations. For an example of this, see `reactionMenus.reactionRoleMenu.ReactionRoleMenuOption`.

##### !make-role-menu
```
!make-role-menu {title}
{option1 emoji} {@option1 role}
...    ...
```
Create a reaction role menu.

Each option must be on its own new line, as an emoji, followed by a space, followed by a mention of the role to grant.

The `title` is displayed at the top of the meny and is optional, to exclude your title simply give a new line.

##### !add-role-menu-option {menu-id} {emoji} {@role mention}
Add a role to a role menu.

To get the ID of a reaction menu, enable discord's developer mode, right click on the menu, and click Copy ID.

Your emoji must not be in the menu already, adding the same role more than once is allowed.

Give your role to grant/remove as a mention.

##### !del-role-menu-option {menu-id} {emoji}
Remove a role from a role menu.

To get the ID of a reaction menu, enable discord's developer mode, right click on the menu, and click Copy ID.

Your emoji must be an option in the menu.

##### !del-menu {id}
Remove the specified reaction menu. You can also just delete the message, if you have permissions.

To get the ID of a reaction menu, enable discord's developer mode, right click on the menu, and click Copy ID.
</details>

<details>
<<<<<<< HEAD
<summary>Music Bot</summary>

### Music Bot

The Esports bot now has a basic music bot that functions very similarly to the popular 'Hydra Bot'.

Commands that control the music must be performed in the defined music channel. They also require you to be in the same
voice channel as the bot, so that only the people listening can change the flow of music.

To add new songs to the queue, just put the name, youtube link, or a youtube playlist into the music channel once set.
Also requires you to be in the voice channel with the bot, or if the bot is inactive, in any voice channel.

#### !setmusicchannel <optional: {args}> {channel-id}

* Set the channel to be used for requesting music. Once set the channel will be cleared of any past messages, and the
preview messages will be sent. Any messages sent to this channel get deleted after being processed.
* If the channel being set has past messages, use the `-c` arg to indicate that the channel can be cleared and then set.
* *__Does not need to be sent in the music channel__*


#### !getmusicchannel
* Returns the current channel set as the music channel as a mentioned channel with a `#`.
* *__Does not need to be sent in the music channel__*

#### !resetmusicchannel
* This clears the current music channel and resets the preview and queue messages.
* *__Does not need to be sent in the music channel__*

#### !removesong {index}
* Removes a song from the queue at the given index.

#### !resumesong
* Resumes the current song. Only works if paused.

#### !pausesong
* Pauses the current song. Only works if there is something playing.

#### !kickbot
* Kicks the bot from the current call. Will also clear the queue

#### !skipsong
* Skips the current song. If the current song is the only song in the playlist, the bot will leave.

#### !listqueue
* Shows the current queue. Has the same output as the current queue in the music channel
* *__Can't be sent in the music channel__*

#### !clearqueue
* Clears the current queue

#### !shufflequeue
* If the queue has 3 or more items, including the current song, it will shuffle all but the current songs. 
=======
<summary>User Created Roles w/ Cooldown-Limited Pings</summary>

### User Created Pingable Roles

Roles which may be voted into existance by anyone.

On creation request, a poll will be triggered. If the poll receives a certain number of votes, the role will be created.

While the role takes its requested colour (default green), it is pingable by anyone. If the role is pinged, its colour will be changed the grey, and the role is no longer pingable by anyone. Once a cooldown period has passed (default 5 hours), the colour and pingable status will be reverted.

Every month, a report of the use of all pingable roles will be sent to the servers logging channel, if one is set.

##### !pingme list
User command listing out all available `!pingme` roles

##### !pingme register {@role mention} {name}
Admin command registering an existing role for use with `!pingme`.

##### !pingme unregister {@role mention}
Admin command unregistering a role for use with `!pingme`, without deleting the role from the server.

##### !pingme delete {@role mention}
Admin command unregistering a role for use with `!pingme`, and deleting the role from the server.

Alternatively, if you have permission, you can simply delete the role from the server within discord, and the role will automatically be unregistered from `!pingme`.

##### !pingme reset-cooldown {@role mention}
Admin command resetting the cooldown for mentioning the given `!pingme` role. The role will immediately become pingable again by anyone.

##### !pingme set-cooldown seconds={seconds} minutes={minutes} hours={hours} days={days}
Admin command setting the cooldown between a `!pingme` role being pinged, and it becoming pingable again. All args should be given as keyword args as shown. All args are optional.
This does not update the cooldown for roles that are already on cooldown.

##### !pingme set-create-threshold {num votes}
Admin command setting the minimum number of votes required for users to create a role with `!pingme create`. This does not affect already running polls.

##### !pingme set-create-poll-length seconds={seconds} minutes={minutes} hours={hours} days={days}
Admin command setting the amount of time `!pingme create` polls run for. All args should be given as keyword args as shown. All args are optional.
This does not affect already running polls.

##### !pingme set-role-emoji {emoji}
Admin command setting a single unicode emoji to be prefixed onto all `!pingme` role names. This will update the names of all existing `!pingme` roles.

##### !pingme remove-role-emoji
Admin command removing the emoji prefix for all `!pingme` role names. This will update the names of all existing `!pingme` roles.

##### !pingme create {name}
User command requesting the creation of a `!pingme` role with the given name. A `!pingme` role with the given name must not already exist.
On command use, a poll will be created. If a minimum number of votes is reached, a role with the given name is created, and registered for `!pingme` cooldown etc.

##### !pingme for {name}
User command adding or removing the `!pingme` role with the given name to/from the user.

##### !pingme clear
User command removing all `!pingme` roles from the user.
>>>>>>> 11194c22

</details><|MERGE_RESOLUTION|>--- conflicted
+++ resolved
@@ -242,7 +242,6 @@
 </details>
 
 <details>
-<<<<<<< HEAD
 <summary>Music Bot</summary>
 
 ### Music Bot
@@ -295,7 +294,6 @@
 
 #### !shufflequeue
 * If the queue has 3 or more items, including the current song, it will shuffle all but the current songs. 
-=======
 <summary>User Created Roles w/ Cooldown-Limited Pings</summary>
 
 ### User Created Pingable Roles
@@ -351,6 +349,5 @@
 
 ##### !pingme clear
 User command removing all `!pingme` roles from the user.
->>>>>>> 11194c22
 
 </details>