# UoY Esports Bot Rewrite

<div align=left>
    <a href="https://travis-ci.com/FragSoc/esports-bot"><img src="https://img.shields.io/travis/com/fragsoc/esports-bot?style=flat-square" /></a>
    <a href="https://hub.docker.com/r/fragsoc/esports-bot"><img src="https://img.shields.io/docker/pulls/fragsoc/esports-bot?style=flat-square" /></a>
    <a href="https://github.com/FragSoc/esports-bot"><img src="https://img.shields.io/github/license/fragsoc/esports-bot?style=flat-square" /></a>
</div>

Dependency Versions:
<div align=left>
    <img src="https://img.shields.io/badge/min%20python%20version-3.8.0-green?style=flat-square" />
    <img src="https://img.shields.io/badge/min%20postgres%20version-11-lightgrey?style=flat-square" />
    <img src="https://img.shields.io/badge/min%20docker%20version-20.0.0-blue?style=flat-square" />
    <img src="https://img.shields.io/badge/min%20docker--compose%20version-1.25.0-blue?style=flat-square" />
</div>

This Discord bot was written to merge all the functions of different bots used in the Fragsoc Discord server into one bot that is maintained by Fragsoc members.

## How to set up an instance of this bot with Docker

1. Clone this repository:
```console
$ git clone https://github.com/FragSoc/Esports-Bot-Rewrite.git
```

2. Change into the repo directory:
```console
$ cd Esports-Bot-Rewrite
```

3. Rename the `secrets.template` to `secrets.env` and set all the variables. Be sure to read the `Current Functions` section below for the Cog you want to enable in case of any special setup instructions:
```console
$ nano secrets.env
```

4. Run docker-compose:
```console
$ docker-compose up
```

## How to set up an instance of this bot without Docker

Requirements needed to run:

- Python 3.8
- Pip
- [A postgres 11 database](https://www.postgresql.org/docs/current/admin.html)

1. Clone this repository:
```console
$ git clone https://github.com/FragSoc/Esports-Bot-Rewrite.git

```

2. Change into the repo directory:
```console
$ cd Esports-Bot-Rewrite
```

3. Rename the `secrets.template` to `secrets.env` and set all the variables. Be sure to read the `Current Functions` section below for the Cog you want to enable in case of any special setup instructions:
```console
$ nano secrets.env
$ source secrets.env
```

4. Change into the bot directory:
```bash
$ cd src
```

5. Install all the requirements for python:
```bash
pip install -r requirements.txt
```

6. Run the bot:
```bash
python3 main.py
```

## Current Functions

The list below describes the different "Cogs" of the bot, their associated commands, and any additional information required to set them up.

<details>
<summary>Voicemaster</summary>

### Voicemaster

 #### !setvmmaster <channel_id>

* Make the given ID a Voicemaster master.

#### !getvmmasters * Get all the Voicemaster masters in the server.

#### !removevmmaster <channel_id>

* Remove the given ID as a Voicemaster master.

#### !removeallmasters * Remove all Voicemaster masters from the server.

#### !killallslaves * Kill all the Voicemaster slave channels in the server.

#### !lockvm * Locks the Voicemaster slave you're currently in to the number of current members.

#### !unlockvm * Unlocks the Voicemaster slave you're currently in.
</details>

<details>
<summary>Default Role</summary>

### Default role

 #### !setdefaultrole <role_mention | role_id> * Set the default role to the @'ed role or given role ID.

#### !getdefaultrole * Gets the current default role value.

#### !removedefaultrole * Removes the current default role.
</details>

<details>
<summary>Log Channel</summary>

### Log Channel

 #### !setlogchannel <channel_mention | channel_id> * Set the log channel to the #'ed channel or given role ID.

#### !getlogchannel * Gets the current log channel value.

#### !removelogchannel * Removes the current log channel value.

</details>

<details>
<summary>Administrator Tools</summary>

### Administrator Tools

 Adds a few commands useful for admin operations.

#### !clear_message * Aliases: `cls, purge, delete`
* Clear the specified number of messages from the current text channel.

#### !members
* List the current number of members in the server.

#### !remove-cog \<cog name>
* Unloads the given cog.
* *This command requires your user ID to be defined in the env file under `DEV_IDS`*

#### !add-cog \<cog name>
* Loads the given cog.
* *This command requires your user ID to be defined in the env file under `DEV_IDS`*

#### !reload-cog \<cog name>
* Reloads the given cog.
* *This command requires your user ID to be defined in the env file under `DEV_IDS`*

</details>

<details>
<summary>Twitter Integration</summary>

### Twitter Integration

Enables forwarding tweets when they are tweeted to a discord channel for specific Twitter accounts.

Requires the `ENABLE_TWITTER` variable to be set to `TRUE` in order to function.

#### !twitter add \<twitter handle>

* Add a Twitter handle to notify when they tweet or quote retweet.

#### !twitter remove \<twitter handle>

* Remove the given Twitter handle from notifications.

#### !twitter hook [optional: channel mention] [optional: hook name]

* Aliases:  `addtwitterhook, create-hook`
* Creates a Discord Webhook bound to the channel the command was executed in, unless a channel is given, and with a default name unless a name is given.

#### !twitter remove-hook \<hook name>

* Aliases: `deltwitterhook, delete-hook`
* Deletes the Discord Webhook so that updates are no longer sent to that channel

#### !twitter list

* Aliases: `accounts, get-all`.
* Returns a list of the currently tracked Twitter accounts for the server.

</details>

<details>
<summary>Event Channel Management</summary>

### Event Category Management

Each server can have any number of named event categories, where each category creates a sign-in channel, a general chat, a voice chat and a role for the event. All commands in this cog required the `administrator` permission in Discord.

#### !events create-event \<event name> \<role mention | role ID>

* Creates the text channels, and voice channel for the event. The role given is used to later expose the sign-in channel to members. Upon creation the event is set to `closed`.
* See the `open-event` and `close-event` for more information regarding which members can see which channels.
* The role created for this event will have the same as the event name, it is not the role given in the command.

#### !events open-event \<event name>

* Allows the role given in the `create-event` command to see the sign-in channel, and add reactions to the sign-in message.
* The sign-in message grants the role created by the bot for the event.

#### !events close-event \<event name>

* Stops any member who is not an administrator from being able to see any of the event channels.

#### !events delete-event \<event name>

* Deletes all the channels in the category for the event and deletes the role created by the bot for the event.

</details>

<details>
<summary>Twitch Integration</summary>

### Twitch Integration

Enables sending notifications to a Discord channel whenever a tracked channel goes live.

Requires the  `ENABLE_TWITCH` variable to be set to  `TRUE` in order to function.

### Creating your self-signed SSL keys:

1. Create the Certificate Authority (CA) private key:
```console
$ openssl genrsa -des3 -out servercakey.pem
```

2. Create the CA public certificate:
```console
$ openssl req -new -x509 -key servercakey.pem -out root.crt
```

3. Create the server's private key file:
```console
$ openssl genrsa -out server.key
```

4. Create the server's certificate request:
```console
$ openssl req -new -out reqout.txt -key server.key
```

5. Use the CA private key file to sign the server's certificate:
```
$ openssl x509 -req -in reqout.txt -days 3650 -sha1 -CAcreateserial -CA root.crt -CAkey servercakey.pem -out server.crt
```

6. Move the `server.crt` file and `server.key` to the root file directory of the bot (i.e., the same directory as your `.env` etc.)

### Getting your Twitch Credentials:

1. Go to the [Twitch Developers](https://dev.twitch.tv/) site.
1. Once logged in, in the top left, go to `Your Console` or [this](https://dev.twitch.tv/console) site.
1. Register a new application using any name and the OAuth Redirect URL of `http://localhost`.
1. Once created, click `manage`. Copy the string that is in `Client ID` and then click the `New Secret` button to generate a new `Client Secret` and then copy the string it generates.

In your `.env` file the `TWITCH_SUB_SECRET` should be a string that is 10-100 characters long and should not be shared anywhere. This is used to authenticate if a message has come from Twitch or if it has been altered along the way.

The `TWITCH_CALLBACK` is the URL to your HTTPS server. For testing you can use `ngrok`:

- Run `ngrok http 443` and copy the `https` URL **not** the `htttp` URL and use that as your `TWITCH_CALLBACK` variable.
<<<<<<< HEAD

#### !twitch createhook [optional: channel_mention] [optional: hook name]

* Creates a Discord Webhook bound to the channel the command was executed in, unless a channel is given, and with a default name unless a name is given.

#### !twitch deletehook \<hook name>

* Deletes the given Discord Webhook.

#### !twitch add \<twitch handle | twitch url> [optional: custom message]

* Adds a Twitch channel to be tracked in the current Discord server.
* *__If a custom message is given, it must be surrounded by double quotes__*: `!twitch add <twitch_handle> "custom_message"`

#### !twitch remove \<twitch handle>

* Removes a Twitch channel from being tracked in the current Discord server.

#### !twitch list

* Shows a list of all the currently tracked Twitch accounts and their custom messages.

#### !twitch setmessage \<twitch handle> [optional: custom message]

* Sets the custom message of a Twitch channel. Can be left empty if the custom message is to be removed.
* *__If a custom message is given, it must be surrounded by double quotes__*: `!twitch setmessage <twitch_handle> "custom_message"`

#### !twitch getmessage \<twitch handle>

* Gets the currently set custom message for a Twitch channel.

</details>

<details>
<summary>Role Reaction Menus</summary>

### Role Reaction Menus.
=======
  
#### !twitch createhook \<channel mention> \<hook name>
* Aliases: `newhook, makehook, addhook`
* Creates a new Discord Webhook bound to the mentioned channel. 
  The name will be prefixed with the Twitch Cog Webhook prefix to distinguish Twitch hooks from other Webhooks.
  The Webhooks created with the Twitch Cog do not need the prefix used in the name in order to reference them.
* *Requires `administrator` permission in Discord*
  
#### !twitch deletehook \<hook name>  
* Deletes the given Discord Webhook.  
* *Requires `administrator` permission in Discord*
  
#### !twitch add \<twitch handle | twitch url> \<webhook name> [optional: custom message]  
* Adds a Twitch channel to be tracked in the given Webhook.
  This means when the channel goes live, its notification will be posted to the given Webhook.
  A channel can be tied to more than one Webhook.
  The custom message can be left empty, but when not, it will be used in the live notification.
  A preview of what a notification looks like can be seen with the `!twitch preview <twitch handle> <webhook name>` command.
* *__If a custom message is given, it must be surrounded by double quotes__*: `!twitch add <twitch_handle> <webhook name> "custom_message"`  
* *Requires `administrator` permission in Discord*
  
#### !twitch remove \<twitch handle>  \<webhook name>
* Removes a Twitch channel from being tracked in the given Webhook.
* *Requires `administrator` permission in Discord*
  
#### !twitch list [optional: webhook name] 
* Shows a list of all the currently tracked Twitch accounts and their custom messages for the given Webhook.
If no Webhook name is given, it shows the information for all Twitch Webhooks.
* *Requires `administrator` permission in Discord*
  
#### !twitch webhooks
* Shows a list of the current Webhooks for the Twitch Cog.
* *Requires `administrator` permission in Discord*

#### !twitch setmessage \<twitch handle> \<webhook name> [optional: custom message]  
* Sets the custom message of a Twitch channel for the given Webhook. 
  Can be left empty if the custom message is to be removed. 
* *__If a custom message is given, it must be surrounded by double quotes__*: `!twitch setmessage <twitch_handle> <webhook name> "custom_message"` 
* *Requires `administrator` permission in Discord*
  
#### !twitch getmessage \<twitch handle>  [optional: webhook name]
* Gets the currently set custom message for a Twitch channel for the given Webhook.
If no Webhook name is given, it shows a list of all the custom messages for the Webhooks the channel is tracked in.
* *Requires `administrator` permission in Discord*

#### !twitch preview \<twitch handle> \<webhook name>
* Shows a preview of the live notification for a given channel for the given Webhook.
  
</details>  
  
<details>    
<summary>Role Reaction Menus</summary>    
    
### Role Reaction Menus.    
>>>>>>> 610ed2be

Role reaction menus allow admins to create reactable menus that when reacted to grant defined roles to the user.

For devs:

* To enable this function in the bot use the `ENABLE_ROLEREACTIONS` env var and set it to `TRUE`.
* Making new types of reaction menus is easy - simply extend `DiscordReactableMenus.ReactableMenu` or one of the example menus in `DiscordReactableMenus.ExampleMenus`.

#### !roles make-menu \<title> \<description> [\<mentioned role> \<emoji>]

* Creates a new role reaction menu with the given roles and their emojis.
* Each option must be a mentioned role followed by the emoji to use as its reaction. There can be up to 25 roles in a single reaction menu.
* The `title` is displayed at the top of the menu, and the `description` just below. To have either blank leave the quotes empty.
* If the `DELETE_ROLE_CREATION` env var is set to `TRUE` the command message will be deleted.
* *Requires `administrator` permission in Discord*
* An example usage of this command is as such: `!roles make-menu "{title}" "{description}" {@option1 role} {option1 emoji} ... ...`

#### !roles add-option [optional: menu id] [\<mentioned role> \<emoji>]

* Adds more role reaction options to the given menu. If there is no menu id given, the latest role reaction menu will be used.
* There can be one or many options added at the same time with this command.
* Each option must be a mentioned role followed by the emoji to use as its reaction. There can be up to 25 roles in a single reaction menu.
* *Requires `administrator` permission in Discord*
* An example usage of this command is as such: `!roles add-option {menu id} {@option role} {option emoji} ... ...`

#### !roles remove-option \<emoji> [optional: menu id]

* Removes the role associated with the emoji from the given menu. If there is no menu id given, the latest role reaction menu will be used.
* *Requires `administrator` permission in Discord*

#### !roles disable-menu [optional: menu id]

* Disables a reaction menu. This means that roles will not be given to users when they react to the message. If there is no menu id given, the latest role reaction menu will be used.
* *Requires `administrator` permission in Discord*

#### !roles enable-menu [optional: menu id]

* Enables a reaction menu. This means that users will be able to receive roles from the reaction menu when they react. If there is no menu id given, the latest role reaction menu will be used.
* *Requires `administrator` permission in Discord*

#### !roles delete-menu \<menu id>

* Deletes the given role reaction menu. __Does not__ delete any of the roles in the menu, just the message.
* *Requires `administrator` permission in Discord*

#### !roles toggle-ids

* Shows or Hides all role reaction menu footers, which contain the ID of the role reaction menu for ease of identification.
* *Requires `administrator` permission in Discord*

</details>

<details>
<summary>Poll Reaction Menus</summary>

### Poll Reaction menus.

Poll reaction menus allow users to create polls with up to 25 different options for other users, and themselves, to vote on.

The poll start and end is not time based, but instead controlled by the user that created the poll or administrators.

For devs:

* To enable this function in the bot use the `ENABLE_VOTINGMENUS` env var and set it to `TRUE`.
* Making new types of reaction menus is easy - simply extend `DiscordReactableMenus.ReactableMenu` or one of the example menus in `DiscordReactableMenus.ExampleMenus`.

#### !votes make-poll \<title> [\<emoji> \<description>]

* Creates a new poll with each emoji having a description.
* Each option must be an emoji and a description, with each one on a new line. There can be up to 25 roles in a single reaction menu.
* If the `DELETE_VOTING_CREATION` env var is set to `TRUE` the command message will be deleted.
* An example usage of this command is as such:
  ```
  !votes make-poll {title}
  {option1 emoji} {option1 description}
  {option2 emoji} {option2 description}
  ... ...
  [up to option 25]
  ```

#### !votes add-option \<menu id> \<emoji> \<description>

* Aliases: `add, aoption`
* Adds another option to the poll with the menu id given.
* Only one option can be added at a time with this command.
* Each option must be an emoji and a description, with each one on a new line. There can be up to 25 roles in a single reaction menu.
* *You must be the owner of the poll or be an administrator*
* An example usage of this command is as such: `!votes add-option {menu id} {option emoji} {option description}`

#### !votes remove-option \<menu id> \<emoji>

* Aliases: `remove, roption`
* Removes the option from the poll with the menu id given.
* *You must be the owner of the poll or be an administrator*

#### !votes delete-poll \<menu id>

* Aliases: `delete, del`
* Deletes the poll with the menu id given.
* *You must be the owner of the poll or be an administrator*

#### !votes end-poll \<menu id>

* Aliases: `finish, complete, end`
* Deletes the actual poll message and sends a new message with the results of the poll.
* *You must be the owner of the poll or be an administrator*

#### !votes reset-poll \<menu id>

* Aliases: `reset, clear, restart`
* Removes all the current user-added reactions from the poll with the menu id given.
* *You must be the owner of the poll or be an administrator*

</details>

<details>
<summary>Music Bot</summary>

### Music Bot

A basic music bot that functions similarly to the popular 'Hydra Bot'.

Commands that use the prefix of `!music` are commands that must be sent in the defined music channel for the server.
The rest of the commands in this cog can be sent anywhere.
Most `!music` commands require you to be in the same voice channel as the bot, or if it is not in a channel, for you to be in a voice channel.
Some `!music` commands can have this requirement ignored if the user performing the command is an administrator and uses the `force` or `-f` flag in the command.

To add new songs to the queue, just put the name, YouTube link, or a YouTube playlist into the music channel once set.
Also requires you to be in the voice channel with the bot, or if the bot is inactive, in any voice channel.

To enable this cog, use the `ENABLE_MUSIC` env var in your `secrets.env` file, and set it to `TRUE`.
For this cog to work, the `GOOGLE_API` env var must also be set, and instructions on how to get an API credential is below:

<<<<<<< HEAD
### To create your Google API credentials:

1. Go to the [Google Cloud API]("https://console.cloud.google.com/apis/") site.
1. Create a new project and name it whatever you want.
1. In the [dashboard](https://console.cloud.google.com/apis/dashboard), click the `Enable APIs and Services` and search for `YouTube Data API v3`.
1. Click `Enable` to enable the use of the YouTube API.
1. Keep going back until at your [dashboard](https://console.cloud.google.com/apis/dashboard), and go to the [credentials](https://console.cloud.google.com/apis/credentials) section on the left.
1. Click on `Create Credentials` and then `API key`.
1. Copy the key given. For security, it is recommended that you "restrict key" and only enable `YouTube Data API v3`.

#### !setmusicchannel \<channel mention> [optional: [args]]

=======
### To create your Google API credentials:  
1. Go to the [Google Cloud API]("https://console.cloud.google.com/apis/") site.  
2. Create a new project and name it whatever you want.  
3. In the [dashboard](https://console.cloud.google.com/apis/dashboard), click the `Enable APIs and Services` and search for `YouTube Data API v3`.  
4. Click `Enable` to enable the use of the YouTube API.  
5. Keep going back until at your [dashboard](https://console.cloud.google.com/apis/dashboard), and go to the [credentials](https://console.cloud.google.com/apis/credentials) section on the left.  
6. Click on `Create Credentials` and then `API key`.  
7. Copy the key given. For security, it is recommended that you "restrict key" and only enable `YouTube Data API v3`.  
  
#### !music channel set \<channel mention> [optional: [args]] 
>>>>>>> 610ed2be
* This sets the channel mentioned to be used as the music channel. All messages into this channel will be considered music requests, and any music commands must be sent in this channel.
* Optional args:
  * Using `-c` will clear the entire channel before setting it up as the music channel.
* *Requires `administrator` permission in Discord*
<<<<<<< HEAD

#### !getmusicchannel

* Sends the currently set music channel for the server.
* *Requires `administrator` permission in Discord*

#### !resetmusicchannel

* This clears the current music channel and resets the preview and queue messages.
* *Requires `administrator` permission in Discord*

#### !removemusicchannel

=======
  
#### !music channel get
* Sends the currently set music channel for the server. 
* *Requires `administrator` permission in Discord* 
  
#### !music channel reset
* This clears the current music channel and resets the preview and queue messages.  
* *Requires `administrator` permission in Discord*  

#### !music channel remove
>>>>>>> 610ed2be
* Unlinks the currently linked music channel from being the music channel. This will not delete the channel or its contents.
* *Requires `administrator` permission in Discord*

<<<<<<< HEAD
#### !fixmusic

* If the bot has broken and thinks it is still in a Voice Channel, use this command to force it to reset.
* *Requires `administrator` permission in Discord*

#### !musicqueue

=======
#### !music fix
* If the bot has broken and thinks it is still in a Voice Channel, use this command to force it to reset.
* *Requires `administrator` permission in Discord*

#### !music queue
>>>>>>> 610ed2be
* Aliases: `songqueue, songs, songlist, songslist`
* Gets the current list of songs in the queue.

#### !music join [optional: -f | force]

* Aliases: `connect`
* Make the bot join the channel.
* If you are an admin you can force it join your voice channel using the `-f` or `force` option.

#### !music kick [optional: -f | force]

* Aliases: `leave`
* Kicks the bot from the channel.
* If you are an admin you can force it to leave a voice channel with the `-f` or `force` option.

#### !music play [optional: song request]

* Aliases: `resume`
* Resumes playback of the current song.
* If a song is requested and there is no current song, it is played, otherwise it is added to the queue.

#### !music pause

* Pauses the current song.

#### !music shuffle

* Shuffles the current queue of songs.

#### !music volume \<volume level>

* Sets the volume of the bot for everyone to the level given.

#### !music clear

* Clears the queue entirely, does not stop the current song from playing.

#### !music skip [optional: skip to position]

* Skips the current song.
* If a number is given it will also skip to the song at the position given.
* For example, if 'songs to skip' is 4, the next song to play would be song 4 in the queue.

#### !music remove \<song position>

* Removes the song at the given position from the queue.

#### !music move \<from position> \<to position>

* Moves the song at position `from position` to position `to position` in the queue.

</details>

<details>
<summary>Pingable Roles</summary>

### Pingable Roles

Pingable roles are roles that can be voted in to be created by any user, and that once created have a cooldown tied to how often that role can be pinged.

A user can create a poll where if there are enough votes by the time the poll ends, a role will be created. The length of the poll and the number of votes required are customisable by server admins.

After the poll finishes, a reaction menu gets created, allowing *any* user to react and receive the role. Initially the role will have the default cooldown of the server, but can be overridden.

#### !pingme settings get-settings

* Returns an embed of the current default settings for the server.
* *Requires `administrator` permission in Discord*

#### !pingme settings default-settings

* Resets all settings for this guild to the bot-defined defaults defined in the `.env` file.
* *Requires `administrator` permission in Discord*

#### !pingme settings poll-length \<poll length in seconds>

* Sets the default poll length to the given time in seconds.
* Polls can have a custom length by specifying it when using the [`!pingme create-role`](#pingme-create-role-role-name-optional-poll-length-in-seconds) command.
* *Requires `administrator` permission in Discord*

#### !pingme settings poll-threshold \<number of votes threshold>

* Sets the number of votes required in a poll for the role to be created.
* *Requires `administrator` permission in Discord*

#### !pingme settings ping-cooldown \<cooldown in seconds>

* Sets the default ping cooldown for any pingable role created with this cog.
* Roles can have their cooldown altered individually with the [`!pingme role-cooldown`](#pingme-role-cooldown-role-mention--role-id-cooldown-in-seconds) command.
* *Requires `administrator` permission in Discord*

#### !pingme settings poll-emoji \<emoji>

* Sets the emoji to be used when creating a poll to vote in.
* *Requires `administrator` permission in Discord*

#### !pingme settings role-emoji \<emoji>

* Sets the default emoji to be used in the role reaction menu for the pingable role once it has been created.
* Roles can have their reactable emoji altered individually with the [`!pingme role-emoji`](#pingme-role-emoji-role-mention--role-id-emoji) command.
* *Requires `administrator` permission in Discord*

#### !pingme disable-role \<one or many role mentions>

* Disables the roles mentioned from being mentioned by non-administrators and disables their reaction menus.
* The roles provided __must__ be pingable roles created with this cog.
* *Requires `administrator` permission in Discord*

#### !pingme enable-role \<one or many role mentions>

* Enabled the roles mentioned to be mentioned by non-administrators and allows their reaction menus to be reacted to.
* The roles provided __must__ be pingable roles created with this cog.
* *Requires `administrator` permission in Discord*

#### !pingme create-role \<role name> [optional: poll length in seconds]

* Creates a new poll to create a role if the number of votes has surpassed the server's threshold after the poll length has passed.

#### !pingme delete-role \<one or many role mentions>

* Deletes the mentioned roles from the server.
* The roles provided __must__ be pingable roles created with this cog.
* *Requires `administrator` permission in Discord*

#### !pingme convert-role \<one or many role mentions>

* Converts the mentioned roles into pingable roles and creates their reaction menus.
* The roles provided __cannot__ be roles that are already pingable roles.
* *Requires `administrator` permission in Discord*

#### !pingme convert-pingable \<one or many role mentions>

* Converts the mentioned roles from pingable roles into normal roles and deletes their reaction menus.
* The roles provided __must__ be pingable roles created with this cog.
* *Requires `administrator` permission in Discord*

#### !pingme role-cooldown \<role mention | role ID> <cooldown in seconds>

* Sets the ping cooldown for a specific role which overrides the server default for that role.
* The role provided __must__ be a pingable role created with this cog.
* *Requires `administrator` permission in Discord*

#### !pingme role-emoji \<role mention | role ID> <emoji>

* Sets the emoji to use in the reaction menu for the given role.
* The role provided __must__ be a pingable role created with this cog.
* *Requires `administrator` permission in Discord*

</details><|MERGE_RESOLUTION|>--- conflicted
+++ resolved
@@ -270,7 +270,6 @@
 The `TWITCH_CALLBACK` is the URL to your HTTPS server. For testing you can use `ngrok`:
 
 - Run `ngrok http 443` and copy the `https` URL **not** the `htttp` URL and use that as your `TWITCH_CALLBACK` variable.
-<<<<<<< HEAD
 
 #### !twitch createhook [optional: channel_mention] [optional: hook name]
 
@@ -308,62 +307,6 @@
 <summary>Role Reaction Menus</summary>
 
 ### Role Reaction Menus.
-=======
-  
-#### !twitch createhook \<channel mention> \<hook name>
-* Aliases: `newhook, makehook, addhook`
-* Creates a new Discord Webhook bound to the mentioned channel. 
-  The name will be prefixed with the Twitch Cog Webhook prefix to distinguish Twitch hooks from other Webhooks.
-  The Webhooks created with the Twitch Cog do not need the prefix used in the name in order to reference them.
-* *Requires `administrator` permission in Discord*
-  
-#### !twitch deletehook \<hook name>  
-* Deletes the given Discord Webhook.  
-* *Requires `administrator` permission in Discord*
-  
-#### !twitch add \<twitch handle | twitch url> \<webhook name> [optional: custom message]  
-* Adds a Twitch channel to be tracked in the given Webhook.
-  This means when the channel goes live, its notification will be posted to the given Webhook.
-  A channel can be tied to more than one Webhook.
-  The custom message can be left empty, but when not, it will be used in the live notification.
-  A preview of what a notification looks like can be seen with the `!twitch preview <twitch handle> <webhook name>` command.
-* *__If a custom message is given, it must be surrounded by double quotes__*: `!twitch add <twitch_handle> <webhook name> "custom_message"`  
-* *Requires `administrator` permission in Discord*
-  
-#### !twitch remove \<twitch handle>  \<webhook name>
-* Removes a Twitch channel from being tracked in the given Webhook.
-* *Requires `administrator` permission in Discord*
-  
-#### !twitch list [optional: webhook name] 
-* Shows a list of all the currently tracked Twitch accounts and their custom messages for the given Webhook.
-If no Webhook name is given, it shows the information for all Twitch Webhooks.
-* *Requires `administrator` permission in Discord*
-  
-#### !twitch webhooks
-* Shows a list of the current Webhooks for the Twitch Cog.
-* *Requires `administrator` permission in Discord*
-
-#### !twitch setmessage \<twitch handle> \<webhook name> [optional: custom message]  
-* Sets the custom message of a Twitch channel for the given Webhook. 
-  Can be left empty if the custom message is to be removed. 
-* *__If a custom message is given, it must be surrounded by double quotes__*: `!twitch setmessage <twitch_handle> <webhook name> "custom_message"` 
-* *Requires `administrator` permission in Discord*
-  
-#### !twitch getmessage \<twitch handle>  [optional: webhook name]
-* Gets the currently set custom message for a Twitch channel for the given Webhook.
-If no Webhook name is given, it shows a list of all the custom messages for the Webhooks the channel is tracked in.
-* *Requires `administrator` permission in Discord*
-
-#### !twitch preview \<twitch handle> \<webhook name>
-* Shows a preview of the live notification for a given channel for the given Webhook.
-  
-</details>  
-  
-<details>    
-<summary>Role Reaction Menus</summary>    
-    
-### Role Reaction Menus.    
->>>>>>> 610ed2be
 
 Role reaction menus allow admins to create reactable menus that when reacted to grant defined roles to the user.
 
@@ -497,7 +440,6 @@
 To enable this cog, use the `ENABLE_MUSIC` env var in your `secrets.env` file, and set it to `TRUE`.
 For this cog to work, the `GOOGLE_API` env var must also be set, and instructions on how to get an API credential is below:
 
-<<<<<<< HEAD
 ### To create your Google API credentials:
 
 1. Go to the [Google Cloud API]("https://console.cloud.google.com/apis/") site.
@@ -508,68 +450,32 @@
 1. Click on `Create Credentials` and then `API key`.
 1. Copy the key given. For security, it is recommended that you "restrict key" and only enable `YouTube Data API v3`.
 
-#### !setmusicchannel \<channel mention> [optional: [args]]
-
-=======
-### To create your Google API credentials:  
-1. Go to the [Google Cloud API]("https://console.cloud.google.com/apis/") site.  
-2. Create a new project and name it whatever you want.  
-3. In the [dashboard](https://console.cloud.google.com/apis/dashboard), click the `Enable APIs and Services` and search for `YouTube Data API v3`.  
-4. Click `Enable` to enable the use of the YouTube API.  
-5. Keep going back until at your [dashboard](https://console.cloud.google.com/apis/dashboard), and go to the [credentials](https://console.cloud.google.com/apis/credentials) section on the left.  
-6. Click on `Create Credentials` and then `API key`.  
-7. Copy the key given. For security, it is recommended that you "restrict key" and only enable `YouTube Data API v3`.  
-  
-#### !music channel set \<channel mention> [optional: [args]] 
->>>>>>> 610ed2be
+#### !music channel set \<channel mention> [optional: [args]]
+
 * This sets the channel mentioned to be used as the music channel. All messages into this channel will be considered music requests, and any music commands must be sent in this channel.
 * Optional args:
   * Using `-c` will clear the entire channel before setting it up as the music channel.
 * *Requires `administrator` permission in Discord*
-<<<<<<< HEAD
-
-#### !getmusicchannel
-
+
+#### !music channel get
 * Sends the currently set music channel for the server.
 * *Requires `administrator` permission in Discord*
 
-#### !resetmusicchannel
-
+#### !music channel reset
 * This clears the current music channel and resets the preview and queue messages.
 * *Requires `administrator` permission in Discord*
 
-#### !removemusicchannel
-
-=======
-  
-#### !music channel get
-* Sends the currently set music channel for the server. 
-* *Requires `administrator` permission in Discord* 
-  
-#### !music channel reset
-* This clears the current music channel and resets the preview and queue messages.  
-* *Requires `administrator` permission in Discord*  
-
 #### !music channel remove
->>>>>>> 610ed2be
+
 * Unlinks the currently linked music channel from being the music channel. This will not delete the channel or its contents.
 * *Requires `administrator` permission in Discord*
 
-<<<<<<< HEAD
-#### !fixmusic
-
-* If the bot has broken and thinks it is still in a Voice Channel, use this command to force it to reset.
-* *Requires `administrator` permission in Discord*
-
-#### !musicqueue
-
-=======
 #### !music fix
 * If the bot has broken and thinks it is still in a Voice Channel, use this command to force it to reset.
 * *Requires `administrator` permission in Discord*
 
 #### !music queue
->>>>>>> 610ed2be
+
 * Aliases: `songqueue, songs, songlist, songslist`
 * Gets the current list of songs in the queue.
 
