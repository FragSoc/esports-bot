--- conflicted
+++ resolved
@@ -67,7 +67,6 @@
 ```bash
 $ cd src
 ```
-<<<<<<< HEAD
 5. Install all the requirements for python:  
 ```bash  
 pip install -r requirements.txt  
@@ -132,83 +131,6 @@
 * Clear the specified number of messages from the current text channel.    
     
 #### !members 
-=======
-
-5. Install all the requirements for python:
-```bash
-pip install -r requirements.txt
-```
-
-6. Run the bot:
-```bash
-python3 main.py
-```
-
-## Current Functions
-
-The list below describes the different "Cogs" of the bot, their associated commands, and any additional information required to set them up.
-
-<details>
-<summary>Voicemaster</summary>
-
-### Voicemaster
-
- #### !setvmmaster <channel_id>
-
-* Make the given ID a Voicemaster master.
-
-#### !getvmmasters * Get all the Voicemaster masters in the server.
-
-#### !removevmmaster <channel_id>
-
-* Remove the given ID as a Voicemaster master.
-
-#### !removeallmasters * Remove all Voicemaster masters from the server.
-
-#### !killallslaves * Kill all the Voicemaster slave channels in the server.
-
-#### !lockvm * Locks the Voicemaster slave you're currently in to the number of current members.
-
-#### !unlockvm * Unlocks the Voicemaster slave you're currently in.
-</details>
-
-<details>
-<summary>Default Role</summary>
-
-### Default role
-
- #### !setdefaultrole <role_mention | role_id> * Set the default role to the @'ed role or given role ID.
-
-#### !getdefaultrole * Gets the current default role value.
-
-#### !removedefaultrole * Removes the current default role.
-</details>
-
-<details>
-<summary>Log Channel</summary>
-
-### Log Channel
-
- #### !setlogchannel <channel_mention | channel_id> * Set the log channel to the #'ed channel or given role ID.
-
-#### !getlogchannel * Gets the current log channel value.
-
-#### !removelogchannel * Removes the current log channel value.
-
-</details>
-
-<details>
-<summary>Administrator Tools</summary>
-
-### Administrator Tools
-
- Adds a few commands useful for admin operations.
-
-#### !clear_message * Aliases: `cls, purge, delete`
-* Clear the specified number of messages from the current text channel.
-
-#### !members
->>>>>>> 51039acc
 * List the current number of members in the server.
 
 #### !remove-cog \<cog name>
