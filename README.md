--- conflicted
+++ resolved
@@ -118,7 +118,6 @@
 </details>
 
 <details>
-<<<<<<< HEAD
 <summary>LAN Channel Management</summary>
 
 ### LAN Channel Management
@@ -137,7 +136,9 @@
 
 ##### !set-lan-role {@role or role_id}
 Set the role to remove from users during `!close-menu`.
-=======
+</details>
+
+<details>
 <summary>Reaction Role Menus</summary>
 
 ### Reaction Role Menus
@@ -183,5 +184,4 @@
 Remove the specified reaction menu. You can also just delete the message, if you have permissions.
 
 To get the ID of a reaction menu, enable discord's developer mode, right click on the menu, and click Copy ID.
->>>>>>> 3a41eedc
 </details>