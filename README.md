# UoY Esport Bot Rewrite

<a href="https://travis-ci.com/FragSoc/esports-bot"><img src="https://img.shields.io/travis/com/fragsoc/esports-bot?style=flat-square" /></a>
<a href="https://hub.docker.com/r/fragsoc/esports-bot"><img src="https://img.shields.io/docker/pulls/fragsoc/esports-bot?style=flat-square" /></a>
<a href="https://github.com/FragSoc/esports-bot"><img src="https://img.shields.io/github/license/fragsoc/esports-bot?style=flat-square" /></a>

## How to set up an instance of this bot

1. Clone this repository:
```console
$ git clone https://github.com/FragSoc/Esports-Bot-Rewrite.git
```

2. Change into the repo directory:
```console
$ cd Esports-Bot-Rewrite
```

3. Create a `secrets.env` file and edit it in your favourite text editor:
```console
$ vim secrets.env
```

4. Edit the below environment variables:
```console
DISCORD_TOKEN=
TWITCH_CLIENT_ID=
TWITCH_CLIENT_SECRET=
```

<details>
<summary>Optional Variables</summary>

- Provide your bot's command prefix as a string into `COMMAND_PREFIX` (default `!`)
-  Provide either a unicode emoji (string), or the ID of a custom emoji (int), into `UNKNOWN_COMMAND_EMOJI` to set the emoji which is reacted to messages calling unknown commands (default `⁉`)

</details>

5. Run docker-compose:
```console
$ docker-compose up
```

## Current commands
<details>
<summary>Voicemaster</summary>

### Voicemaster

##### !setvmmaster {channel_id}
Make the given ID a Voicemaster master

##### !getvmmasters
Get all the Voicemaster masters in the server

##### !removevmmaster {channel_id}
Remove the given ID as a Voicemaster master

##### !removeallmasters
Remove all Voicemaster masters from the server

##### !killallslaves
Kill all the Voicemaster slave channels in the server

##### !lockvm
Locks the Voicemaster slave you're currently in to the number of current members

##### !unlockvm
Unlocks the Voicemaster slave you're currently in
</details>

<details>
<summary>Default Role</summary>

### Default role

##### !setdefaultrole {@role or role_id}
Set the default role to the @'ed role or given role ID

##### !getdefaultrole
Gets the current default role value

##### !removedefaultrole
Removes the current default role
</details>

<details>
<summary>Log Channel</summary>

### Log Channel

##### !setlogchannel {#channel or channel_id}
Set the log channel to the #'ed channel or given role ID

##### !getlogchannel
Gets the current log channel value

##### !removelogchannel
Removes the current log channel value
</details>

<details>
<summary>Administrator Tools</summary>

### Administrator Tools

##### !clear
Clear the specified number of messages from the current text channel

##### !members
List the current number of members in the server
</details>

<details>
<summary>Twitter Integration</summary>

### Twitter Integration

##### !addtwitter {twitter_handle} {#channel or channel_id}
Add a Twitter handle to notify in the specified channel when they tweet or quote retweet

##### !removetwitter {twitter_handle}
Remove the given Twitter handle from notifications

##### !changetwitterchannel {twitter_handle} {#channel or channel_id}
Change the notify channel for the given Twitter handle

##### !getalltwitters
List all the current Twitter handles configured in the server
</details>

<details>
<<<<<<< HEAD
<summary>Event Channel Management</summary>

### Event Category Management
Each server can have any number of named event categories, each with a registered signin role menu granting an event specific role.

##### !open-event {event_name}
Set the event's signin channel as visible to the server's shared role.

##### !close-event {event_name}
Set the event's signin channel as invisible, remove the event's role from all users, and reset the event's signin menu.

##### !register-event-category {menu_id} {@role or role_id} {event_name}
Register an existing category and role as an event category, allowing you to use `!open-event` and `!close-event` with it.

##### !create-event-category {event_name}
Create a new event category with a signin menu, general text and voice channels, and an event role. This category will automatically be registered for use with `open-event` and `!close-event`

##### !unregister-event-category {event_name}
Unregister an event category and role, without deleting them from the server.

##### !delete-event-category {event_name}
Delete an event category from the server, including the category, channels and role. You will be asked for confirmation first.

##### !set-event-signin-menu {menu_id} {event_name}
Change the reaction menu to clear during `!close-event`. This will also tell the bot which channel to set visibility for during `!open-event`.

##### !set-shared-role {@role or role_id}
Change the role to deny signin channel visiblity to during `!close-event`. All users should have ths role.

##### !set-event-role {@role or role_id} {event_name}
Change the role to remove from users during `!close-event`.
=======
<summary>Twitch Integration</summary>

### Twitch Integration

##### !addtwitch {twitch_handle} {#channel or channel_id}
Add a Twitch handle to notify in the specified channel when they go live

##### !addcustomtwitch {twitch_handle} {#channel or channel_id} "{custom_message}"
Add a Twitch handle to notify in the specified channel when they go live using the placeholders - handle, game, title and link

##### !edittwitch {twitch_handle} {#channel or channel_id}
Edit a configured Twitch handle to use a different channel

##### !editcustomtwitch {twitch_handle} "{custom_message}"
Edit a configured Twitch handle to display a custom message using the placeholders - handle, game, title and link

##### !removetwitch {twitch_handle}
Remove the specified twitch handle from alerting

##### !removealltwitch 
Remove all the Twitch alerts in the guild

##### !getalltwitch
List all the current Twitch handles configured in the server

>>>>>>> b5048ad5
</details>

<details>
<summary>Reaction Role Menus</summary>

### Reaction Role Menus
Esportsbot now includes a slightly stripped down version of the reaction menus implementation provided by [BASED](https://github.com/Trimatix/BASED).

Making new types of reaction menus is easy - simply extend `reactionMenus.reactionMenu.ReactionMenu`.

To register a menu instance for interaction, use `client.reactionMenus.add(yourMenuInstance)`. For an example of this, see `cogs.MenusCog.admin_cmd_make_role_menu`.

All saveable reaction menus are automatically added and removed from Esportsbot's PostgreSQL database, and will be loaded in again on bot startup. To register your `ReactionMenu` subclass as saveable, use the `reactionMenu.saveableMenu` class decorator. Saveable menus **MUST** provide complete `toDict` and `fromDict` implementations. For examples of this, see `reactionMenus.reactionRoleMenu`.

`ReactionMenu`s store each option in the menu as an instance of a `reactionMenu.ReactionMenuOption` subclass - each `ReactionMenuOption` has its own individual behaviour for when reactions are added and removed. This already provides a huge amount of flexibility, but you can achieve even more with a custom `ReactionMenuOption` subclass. To make your `ReactionMenuOption` saveable, provide complete `toDict` and `fromDict` implementations. For an example of this, see `reactionMenus.reactionRoleMenu.ReactionRoleMenuOption`.

##### !make-role-menu
```
!make-role-menu {title}
{option1 emoji} {@option1 role}
...    ...
```
Create a reaction role menu.

Each option must be on its own new line, as an emoji, followed by a space, followed by a mention of the role to grant.

The `title` is displayed at the top of the meny and is optional, to exclude your title simply give a new line.

##### !add-role-menu-option {menu-id} {emoji} {@role mention}
Add a role to a role menu.

To get the ID of a reaction menu, enable discord's developer mode, right click on the menu, and click Copy ID.

Your emoji must not be in the menu already, adding the same role more than once is allowed.

Give your role to grant/remove as a mention.

##### !del-role-menu-option {menu-id} {emoji}
Remove a role from a role menu.

To get the ID of a reaction menu, enable discord's developer mode, right click on the menu, and click Copy ID.

Your emoji must be an option in the menu.

##### !del-menu {id}
Remove the specified reaction menu. You can also just delete the message, if you have permissions.

To get the ID of a reaction menu, enable discord's developer mode, right click on the menu, and click Copy ID.
</details><|MERGE_RESOLUTION|>--- conflicted
+++ resolved
@@ -130,7 +130,6 @@
 </details>
 
 <details>
-<<<<<<< HEAD
 <summary>Event Channel Management</summary>
 
 ### Event Category Management
@@ -162,7 +161,9 @@
 
 ##### !set-event-role {@role or role_id} {event_name}
 Change the role to remove from users during `!close-event`.
-=======
+</details>
+
+<details>
 <summary>Twitch Integration</summary>
 
 ### Twitch Integration
@@ -188,7 +189,6 @@
 ##### !getalltwitch
 List all the current Twitch handles configured in the server
 
->>>>>>> b5048ad5
 </details>
 
 <details>
