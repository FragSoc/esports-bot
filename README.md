--- conflicted
+++ resolved
@@ -1,241 +1,4 @@
 
-<<<<<<< HEAD
-<a href="https://travis-ci.com/FragSoc/esports-bot"><img src="https://img.shields.io/travis/com/fragsoc/esports-bot?style=flat-square" /></a>
-<a href="https://hub.docker.com/r/fragsoc/esports-bot"><img src="https://img.shields.io/docker/pulls/fragsoc/esports-bot?style=flat-square" /></a>
-<a href="https://github.com/FragSoc/esports-bot"><img src="https://img.shields.io/github/license/fragsoc/esports-bot?style=flat-square" /></a>
-
-## How to set up an instance of this bot
-
-1. Clone this repository:
-```console
-$ git clone https://github.com/FragSoc/Esports-Bot-Rewrite.git
-```
-
-2. Change into the repo directory:
-```console
-$ cd Esports-Bot-Rewrite
-```
-
-3. Create a `secrets.env` file and edit it in your favourite text editor:
-```console
-$ vim secrets.env
-```
-
-4. Edit the below environment variables:
-```console
-DISCORD_TOKEN=
-TWITCH_CLIENT_ID=
-TWITCH_CLIENT_SECRET=
-GOOGLE_API=
-ENABLE_MUSIC=TRUE
-TWITTER_CONSUMER_KEY=
-TWITTER_CONSUMER_SECRET=
-TWITTER_ACCESS_TOKEN=
-TWITTER_ACCESS_TOKEN_SECRET=
-```
-
-<details>
-<summary>Optional Variables</summary>
-
-- Provide your bot's command prefix as a string into `COMMAND_PREFIX` (default `!`)
--  Provide either a unicode emoji (string), or the ID of a custom emoji (int), into `UNKNOWN_COMMAND_EMOJI` to set the emoji which is reacted to messages calling unknown commands (default `⁉`)
-
-</details>
-
-5. Run docker-compose:
-```console
-$ docker-compose up
-```
-
-### Without Docker
-
-If you don't want to or cannot use docker, you can run the bot outside of docker.
-You will need:
-
-- Python 3
-- Pip
-- Your `secrets.env` file setup as above, or the env vars within set in your environment
-- [A postgres database](https://www.postgresql.org/docs/current/admin.html).
-  You must set the `PG_HOST`, `PG_USER`, `PG_PWD` and `PG_DATABASE` environment variables according to your postgres setup.
-
-```bash
-pip install -r requirements.txt
-source secrets.env
-python3 src/main.py
-```
-
-## Current commands
-<details>
-<summary>Voicemaster</summary>
-
-### Voicemaster
-
-##### !setvmmaster {channel_id}
-Make the given ID a Voicemaster master
-
-##### !getvmmasters
-Get all the Voicemaster masters in the server
-
-##### !removevmmaster {channel_id}
-Remove the given ID as a Voicemaster master
-
-##### !removeallmasters
-Remove all Voicemaster masters from the server
-
-##### !killallslaves
-Kill all the Voicemaster slave channels in the server
-
-##### !lockvm
-Locks the Voicemaster slave you're currently in to the number of current members
-
-##### !unlockvm
-Unlocks the Voicemaster slave you're currently in
-</details>
-
-<details>
-<summary>Default Role</summary>
-
-### Default role
-
-##### !setdefaultrole {@role or role_id}
-Set the default role to the @'ed role or given role ID
-
-##### !getdefaultrole
-Gets the current default role value
-
-##### !removedefaultrole
-Removes the current default role
-</details>
-
-<details>
-<summary>Log Channel</summary>
-
-### Log Channel
-
-##### !setlogchannel {#channel or channel_id}
-Set the log channel to the #'ed channel or given role ID
-
-##### !getlogchannel
-Gets the current log channel value
-
-##### !removelogchannel
-Removes the current log channel value
-</details>
-
-<details>
-<summary>Administrator Tools</summary>
-
-### Administrator Tools
-
-##### !clear
-Clear the specified number of messages from the current text channel
-
-##### !members
-List the current number of members in the server
-</details>
-
-<details>
-<summary>Twitter Integration</summary>
-
-### Twitter Integration
-
-##### !addtwitter {twitter_handle}
-* Add a Twitter handle to notify when they tweet or quote retweet.
-
-##### !removetwitter {twitter_handle}
-* Remove the given Twitter handle from notifications.
-
-##### !twitterhook {channel_mention} <optional: hook_name>
-* Can be executed with `addtwitterhook`.
-* Creates a Discord Webhook where updates for tracked Twitter accounts will get posted.
-
-##### !removetwitterhook {hook_name}
-* Can be executed with `deltwitterhook`.
-* Deletes the Discord Webhook so that updates are no longer sent to that channel.
-
-##### !gettwitters
-* Can be executed with one of: `getalltwitter` or `gettwitterhandles`.
-* Returns a list of the currently tracked Twitter accounts for the server.
-</details>
-
-<details>
-<summary>Event Channel Management</summary>
-
-### Event Category Management
-Each server can have any number of named event categories, each with a registered signin role menu granting an event specific role.
-
-##### !open-event {event_name}
-Set the event's signin channel as visible to the server's shared role.
-
-##### !close-event {event_name}
-Set the event's signin channel as invisible, remove the event's role from all users, and reset the event's signin menu.
-
-##### !register-event-category {menu_id} {@role or role_id} {event_name}
-Register an existing category and role as an event category, allowing you to use `!open-event` and `!close-event` with it.
-
-##### !create-event-category {event_name}
-Create a new event category with a signin menu, general text and voice channels, and an event role. This category will automatically be registered for use with `open-event` and `!close-event`
-
-##### !unregister-event-category {event_name}
-Unregister an event category and role, without deleting them from the server.
-
-##### !delete-event-category {event_name}
-Delete an event category from the server, including the category, channels and role. You will be asked for confirmation first.
-
-##### !set-event-signin-menu {menu_id} {event_name}
-Change the reaction menu to clear during `!close-event`. This will also tell the bot which channel to set visibility for during `!open-event`.
-
-##### !set-shared-role {@role or role_id}
-Change the role to deny signin channel visiblity to during `!close-event`. All users should have ths role.
-
-##### !set-event-role {@role or role_id} {event_name}
-Change the role to remove from users during `!close-event`.
-</details>
-
-<details>
-<summary>Twitch Integration</summary>
-
-### Twitch Integration
-
-##### !addtwitch {twitch_handle} {#channel or channel_id}
-Add a Twitch handle to notify in the specified channel when they go live
-
-##### !addcustomtwitch {twitch_handle} {#channel or channel_id} "{custom_message}"
-Add a Twitch handle to notify in the specified channel when they go live using the placeholders - handle, game, title and link
-
-##### !edittwitch {twitch_handle} {#channel or channel_id}
-Edit a configured Twitch handle to use a different channel
-
-##### !editcustomtwitch {twitch_handle} "{custom_message}"
-Edit a configured Twitch handle to display a custom message using the placeholders - handle, game, title and link
-
-##### !removetwitch {twitch_handle}
-Remove the specified twitch handle from alerting
-
-##### !removealltwitch
-Remove all the Twitch alerts in the guild
-
-##### !getalltwitch
-List all the current Twitch handles configured in the server
-
-</details>
-
-<details>
-<summary>Reaction Role Menus</summary>
-
-### Reaction Role Menus
-Esportsbot now includes a slightly stripped down version of the reaction menus implementation provided by [BASED](https://github.com/Trimatix/BASED).
-
-Making new types of reaction menus is easy - simply extend `reactionMenus.reactionMenu.ReactionMenu`.
-
-To register a menu instance for interaction, use `client.reactionMenus.add(yourMenuInstance)`. For an example of this, see `cogs.MenusCog.admin_cmd_make_role_menu`.
-
-All saveable reaction menus are automatically added and removed from Esportsbot's PostgreSQL database, and will be loaded in again on bot startup. To register your `ReactionMenu` subclass as saveable, use the `reactionMenu.saveableMenu` class decorator. Saveable menus **MUST** provide complete `toDict` and `fromDict` implementations. For examples of this, see `reactionMenus.reactionRoleMenu`.
-
-`ReactionMenu`s store each option in the menu as an instance of a `reactionMenu.ReactionMenuOption` subclass - each `ReactionMenuOption` has its own individual behaviour for when reactions are added and removed. This already provides a huge amount of flexibility, but you can achieve even more with a custom `ReactionMenuOption` subclass. To make your `ReactionMenuOption` saveable, provide complete `toDict` and `fromDict` implementations. For an example of this, see `reactionMenus.reactionRoleMenu.ReactionRoleMenuOption`.
-
-##### !make-role-menu
-=======
 # UoY Esports Bot Rewrite  
 <div align=left>  
     <a href="https://travis-ci.com/FragSoc/esports-bot"><img src="https://img.shields.io/travis/com/fragsoc/esports-bot?style=flat-square" /></a>  
@@ -286,7 +49,6 @@
 3. Rename the `secrets.template` to `.env` and set all the variables. Be sure to read the `Current Functions` section below for the Cog you want to enable in case of any special setup instructions:  
 ```console  
 $ nano .env  
->>>>>>> a4be5171
 ```
 
 4. Install all the requirements for python:  
@@ -714,6 +476,6 @@
   
 ##### !pingme clear  
 User command: remove all `!pingme` roles from the user.  
-  
+
 
 </details>