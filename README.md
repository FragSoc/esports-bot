
<<<<<<< HEAD
# UoY Esports Bot Rewrite  
<div align=left>  
    <a href="https://travis-ci.com/FragSoc/esports-bot"><img src="https://img.shields.io/travis/com/fragsoc/esports-bot?style=flat-square" /></a>  
    <a href="https://hub.docker.com/r/fragsoc/esports-bot"><img src="https://img.shields.io/docker/pulls/fragsoc/esports-bot?style=flat-square" /></a>  
    <a href="https://github.com/FragSoc/esports-bot"><img src="https://img.shields.io/github/license/fragsoc/esports-bot?style=flat-square" /></a>  
</div>  
Dependency Versions:  
<div align=left>  
    <img src="https://img.shields.io/badge/min%20python%20version-3.8.0-green?style=flat-square" />  
    <img src="https://img.shields.io/badge/min%20postgres%20version-11-lightgrey?style=flat-square" />  
    <img src="https://img.shields.io/badge/min%20docker%20version-20.0.0-blue?style=flat-square" />  
    <img src="https://img.shields.io/badge/min%20docker--compose%20version-1.25.0-blue?style=flat-square" />  
</div>  
  
This Discord bot was written to merge all the functions of different bots used in the Fragsoc Discord server into one bot that is maintained by Fragsoc members.  
  
## How to set up an instance of this bot with Docker  
  
1. Clone this repository:  
```console  
$ git clone https://github.com/FragSoc/Esports-Bot-Rewrite.git  
```  
2. Change into the repo directory:  
```console  
$ cd Esports-Bot-Rewrite  
```  
3. Rename the `secrets.template` to `.env` and set all the variables. Be sure to read the `Current Functions` section below for the Cog you want to enable in case of any special setup instructions:  
```console  
$ nano .env  
```  
4. Run docker-compose:  
```console  
$ docker-compose up  
```  
## How to set up an instance of this bot without Docker  
Requirements needed to run:  
- Python 3.8  
- Pip  
- [A postgres 11 database](https://www.postgresql.org/docs/current/admin.html)  
1. Clone this repository:  
```console  
$ git clone https://github.com/FragSoc/Esports-Bot-Rewrite.git  
```  
2. Change into the repo directory:  
```console  
$ cd Esports-Bot-Rewrite  
```  
3. Rename the `secrets.template` to `.env` and set all the variables. Be sure to read the `Current Functions` section below for the Cog you want to enable in case of any special setup instructions:  
```console  
$ nano .env  
=======
<div align=left>
    <a href="https://travis-ci.com/FragSoc/esports-bot"><img src="https://img.shields.io/travis/com/fragsoc/esports-bot?style=flat-square" /></a>
    <a href="https://hub.docker.com/r/fragsoc/esports-bot"><img src="https://img.shields.io/docker/pulls/fragsoc/esports-bot?style=flat-square" /></a>
    <a href="https://github.com/FragSoc/esports-bot"><img src="https://img.shields.io/github/license/fragsoc/esports-bot?style=flat-square" /></a>
</div>

## How to set up an instance of this bot

1. Clone this repository:
```console
$ git clone https://github.com/FragSoc/Esports-Bot-Rewrite.git
```

2. Change into the repo directory:
```console
$ cd Esports-Bot-Rewrite
```

3. Create a `secrets.env` file and edit it in your favourite text editor:
```console
$ vim secrets.env
```

4. Edit the below environment variables:
```console
DISCORD_TOKEN=
TWITCH_CLIENT_ID=
TWITCH_CLIENT_SECRET=
GOOGLE_API=
ENABLE_MUSIC=TRUE
PGADMIN_DEFAULT_EMAIL=example@email.com
PGADMIN_DEFAULT_PASSWORD=changeme
```

<details>
<summary>Optional Variables</summary>

- Provide your bot's command prefix as a string into `COMMAND_PREFIX` (default `!`)
-  Provide either a unicode emoji (string), or the ID of a custom emoji (int), into `UNKNOWN_COMMAND_EMOJI` to set the emoji which is reacted to messages calling unknown commands (default `⁉`)

</details>

5. Run docker-compose:
```console
$ docker-compose up
```

### Without Docker

If you don't want to or cannot use docker, you can run the bot outside of docker.
You will need:

- Python 3
- Pip
- Your `secrets.env` file setup as above, or the env vars within set in your environment
- [A postgres database](https://www.postgresql.org/docs/current/admin.html).
  You must set the `PG_HOST`, `PG_USER`, `PG_PWD` and `PG_DATABASE` environment variables according to your postgres setup.

```bash
pip install -r requirements.txt
source secrets.env
python3 src/main.py
>>>>>>> c6a4bf0c
```
4. Install all the requirements for python:  
```bash  
pip install -r requirements.txt  
```  
5. Run the bot:  
```bash  
python3 src/main.py  
```  
  
## Current Functions  
The list below describes the different "Cogs" of the bot, their associated commands, and any additional information required to set them up.  
  
<details>    
<summary>Voicemaster</summary>    
    
### Voicemaster    
 #### !setvmmaster <channel_id>  
* Make the given ID a Voicemaster master.    
    
#### !getvmmasters * Get all the Voicemaster masters in the server.    
    
#### !removevmmaster <channel_id>  
* Remove the given ID as a Voicemaster master.    
    
#### !removeallmasters * Remove all Voicemaster masters from the server.    
    
#### !killallslaves * Kill all the Voicemaster slave channels in the server.    
    
#### !lockvm * Locks the Voicemaster slave you're currently in to the number of current members.    
    
#### !unlockvm * Unlocks the Voicemaster slave you're currently in.    
</details>  
  
<details>    
<summary>Default Role</summary>    
    
### Default role    
 #### !setdefaultrole <role_mention | role_id> * Set the default role to the @'ed role or given role ID.    
    
#### !getdefaultrole * Gets the current default role value.    
    
#### !removedefaultrole * Removes the current default role.    
</details>    
  
<details>    
<summary>Log Channel</summary>    
    
### Log Channel    
 #### !setlogchannel <channel_mention | channel_id> * Set the log channel to the #'ed channel or given role ID.    
    
#### !getlogchannel * Gets the current log channel value.    
    
#### !removelogchannel * Removes the current log channel value.    
</details>  
  
<details>    
<summary>Administrator Tools</summary>    
    
### Administrator Tools    
 Adds a few commands useful for admin operations.  
#### !clear_message * Aliases: `cls, purge, delete`  
* Clear the specified number of messages from the current text channel.    
    
#### !members * List the current number of members in the server.    
</details>  
  
<details>  
<summary>Twitter Integration</summary>  
  
### Twitter Integration  
Enables forwarding tweets when they are tweeted to a discord channel for specific Twitter accounts.  
  
Requires the `ENABLE_TWITTER` variable to be set to `TRUE` in order to function.  
#### !addtwitter <twitter_handle>  
* Add a Twitter handle to notify when they tweet or quote retweet.  
  
#### !removetwitter <twitter_handle>  
* Remove the given Twitter handle from notifications.  
  
#### !twitterhook [optional: channel_mention] [optional: hook_name]  
* Aliases:  `addtwitterhook`  
* Creates a Discord Webhook bound to the channel the command was executed in, unless a channel is given, and with a default name unless a name is given.  
  
#### !removetwitterhook <hook_name>  
* Aliases: `deltwitterhook`  
* Deletes the Discord Webhook so that updates are no longer sent to that channel  
  
#### !gettwitters  
* Aliases: `getalltwitter, gettwitterhandles`.  
* Returns a list of the currently tracked Twitter accounts for the server.  
</details>  
  
<details>  
<summary>Pingme: User-Created Roles With Ping Cooldown</summary>  
  
### Pingme: User-Created Roles With Ping Cooldown  
Users can start a vote to create a new role. If enough votes are reached, a new role is created. The role can be pinged by anyone, but is placed on cooldown afterwards.  
  
To help administrators manage the number of roles, a usage report is sent to the server's logging channel on a monthly basis.  
  
#### !pingme register <role_mention | role_id> <role_name>  
* Register a new role for use with `!pingme`, with the given name. This does not have to be the same as the role's name.  
* *__Can only be executed by an Administrator__*  
  
#### !pingme unregister <role_mention | role_id>  
* Unregister a role from use with `!pingme`, without deleting the role from the server.  
* *__Can only be executed by an Administrator__*  
  
#### !pingme delete <role_mention | role_id>  
* Unregister a `!pingme` role from the role from the server.  
* *__Can only be executed by an Administrator__*  
  
#### !pingme reset-cooldown <role_mention | role_id>  
* Reset the pinging cooldown for a `!pingme` role, making it pingable again instantly.  
* *__Can only be executed by an Administrator__*  
  
#### !pingme set-cooldown [seconds=...] [minutes=...] [hours=...] [days=...]  
* Set the cooldown between `!pingme` role pings.  
* *__Can only be executed by an Administrator__*  
  
#### !pingme set-create-threshold <num_votes>  
* Set minimum number of votes required to create a new role during `!pingme create`.  
* *__Can only be executed by an Administrator__*  
  
#### !pingme set-create-poll-length [seconds=...] [minutes=...] [hours=...] [days=...]  
* Set the amount of time which `!pingme create` polls run for.  
* *__Can only be executed by an Administrator__*  
  
#### !pingme set-role-emoji <emoji>  
* Set the emoji which appears before the names of `!pingme` roles. Must be a built-in emoji, not custom.  
* *__Can only be executed by an Administrator__*  
  
#### !pingme remove-role-emoji  
* Remove the emoji which appears before the names of `!pingme` roles.  
* *__Can only be executed by an Administrator__*  
  
#### !pingme create <role_name>  
* Start a poll for the creation of a new `!pingme` role.  
  
#### !pingme for <role_name>  
* Get yourself a `!pingme` role, to be notified about events and games.  
  
#### !pingme list  
* List all available `!pingme` roles.  
  
#### !pingme clear  
* Unsubscribe from all `!pingme` roles, if you have any.  
</details>  
  
<details>  
<summary>Event Channel Management</summary>  
  
### Event Category Management  
Each server can have any number of named event categories, each with a registered signin role menu granting an event specific role. All commands in this cog are administrator commands.  
  
#### !open-event <event_name>  
* Set the event's signin channel as visible to the server's shared role.  
  
#### !close-event <event_name>  
* Set the event's signin channel as invisible, remove the event's role from all users, and reset the event's signin menu.  
  
#### !register-event-category <menu_id> <role_mention | role_id> <event_name>  
* Register an existing category and role as an event category, allowing you to use `!open-event` and `!close-event` with it.  
  
#### !create-event-category <event_name>  
* Create a new event category with a signin menu, general text and voice channels, and an event role. This category will automatically be registered for use with `!open-event` and `!close-event`  
  
#### !unregister-event-category <event_name>  
* Unregister an event category and role, without deleting them from the server.  
  
#### !delete-event-category <event_name>  
* Delete an event category from the server, including the category, channels and role. You will be asked for confirmation first.  
  
#### !set-event-signin-menu <menu_id> <event_name>  
* Change the reaction menu to clear during `!close-event`. This will also tell the bot which channel to set visibility for during `!open-event`.  
  
#### !set-shared-role <role_mention | role_id>  
* Change the role to deny signin channel visibility to during `!close-event`. All users should have ths role.  
  
#### !set-event-role <role_mention | role_id> <event_name>  
* Change the role to remove from users during `!close-event`.  
</details>  
  
<details>  
<summary>Twitch Integration</summary>  
  
### Twitch Integration  
Enables sending notifications to a Discord channel whenever a tracked channel goes live.  
  
Requires the  `ENABLE_TWITCH` variable to be set to  `TRUE` in order to function.  
  
### Creating your self-signed SSL keys:  
1. Create the Certificate Authority (CA) private key:  
```console  
$ openssl genrsa -des3 -out servercakey.pem  
```  
2. Create the CA public certificate:  
```console  
$ openssl req -new -x509 -key servercakey.pem -out root.crt  
```  
3. Create the server's private key file:  
```console  
$ openssl genrsa -out server.key  
```  
4. Create the server's certificate request:  
```console  
$ openssl req -new -out reqout.txt -key server.key  
```  
5. Use the CA private key file to sign the server's certificate:  
```  
$ openssl x509 -req -in reqout.txt -days 3650 -sha1 -CAcreateserial -CA root.crt -CAkey servercakey.pem -out server.crt  
```  
6. Move the `server.crt` file and `server.key` to the root file directory of the bot (i.e., the same directory as your `.env` etc.)

### Getting your Twitch Credentials:
1. Go to the [Twitch Developers](https://dev.twitch.tv/) site.
2. Once logged in, in the top left, go to `Your Console` or [this](https://dev.twitch.tv/console) site.
3. Register a new application using any name and the OAuth Redirect URL of `http://localhost`.
4. Once created, click `manage`. Copy the string that is in `Client ID` and then click the `New Secret` button to generate a new `Client Secret` and then copy the string it generates.

In your `.env` file the `TWITCH_SUB_SECRET` should be a string that is 10-100 characters long and should not be shared anywhere. This is used to authenticate if a message has come from Twitch or if it has been altered along the way. 

The `TWITCH_CALLBACK` is the URL to your HTTPS server. For testing you can use `ngrok`: 
- Run `ngrok http 443` and copy the `https` URL **not** the `htttp` URL and use that as your `TWITCH_CALLBACK` variable.
  
#### !twitch createhook [optional: channel_mention] [optional: hook_name]  
* Creates a Discord Webhook bound to the channel the command was executed in, unless a channel is given, and with a default name unless a name is given.  
  
#### !twitch deletehook <hook_name>  
* Deletes the given Discord Webhook.  
  
#### !twitch add <twitch_handle | twitch_url> [optional: custom_message]  
* Adds a Twitch channel to be tracked in the current Discord server.  
* *__If a custom message is given, it must be surrounded by double quotes__*: `!twitch add <twitch_handle> "custom_message"`  
  
#### !twitch remove <twitch_handle>  
* Removes a Twitch channel from being tracked in the current Discord server.  
  
#### !twitch list  
* Shows a list of all the currently tracked Twitch accounts and their custom messages.  
  
#### !twitch setmessage <twitch_handle> [optional: custom_message]  
* Sets the custom message of a Twitch channel. Can be left empty if the custom message is to be removed.  
* *__If a custom message is given, it must be surrounded by double quotes__*: `!twitch setmessage <twitch_handle> "custom_message"`  
  
#### !twitch getmessage <twitch_handle>  
* Gets the currently set custom message for a Twitch channel.  
  
</details>  
  
<details>    
<summary>Reaction Role Menus</summary>    
    
### Reaction Role Menus Esportsbot now includes a slightly stripped down version of the reaction menus implementation provided by [BASED](https://github.com/Trimatix/BASED).    
    
Making new types of reaction menus is easy - simply extend `reactionMenus.reactionMenu.ReactionMenu`.    
    
To register a menu instance for interaction, use `client.reactionMenus.add(yourMenuInstance)`. For an example of this, see `cogs.MenusCog.admin_cmd_make_role_menu`.    
    
All saveable reaction menus are automatically added and removed from Esportsbot's PostgreSQL database and will be loaded in again on bot startup. To register your `ReactionMenu` subclass as saveable, use the `reactionMenu.saveableMenu` class decorator. Saveable menus **MUST** provide complete `toDict` and `fromDict` implementations. For examples of this, see `reactionMenus.reactionRoleMenu`.    
    
`ReactionMenu`s store each option in the menu as an instance of a `reactionMenu.ReactionMenuOption` subclass - each `ReactionMenuOption` has its own behaviour for when reactions are added and removed. This already provides a huge amount of flexibility, but you can achieve even more with a custom `ReactionMenuOption` subclass. To make your `ReactionMenuOption` saveable, provide complete `toDict` and `fromDict` implementations. For an example of this, see `reactionMenus.reactionRoleMenu.ReactionRoleMenuOption`.    
    
#### !make-role-menu
```    
!make-role-menu {title}    
{option1 emoji} {@option1 role}    
...    ...    
```    
Create a reaction role menu.    
    
Each option must be on its own new line, as an emoji, followed by a space, followed by a mention of the role to grant.    
    
The `title` is displayed at the top of the menu and is optional, to exclude your title simply give a new line.    
    
#### !add-role-menu-option <menu_id> <emoji> <role_mention>  
Add a role to a role menu.    
    
To get the ID of a reaction menu, enable discord's developer mode, right-click on the menu, and click Copy ID.    
    
Your emoji must not be in the menu already, adding the same role more than once is allowed.    
    
Give your role to grant/remove as a mention.    
    
#### !del-role-menu-option <menu_id> <emoji>  
Remove a role from a role menu.    
    
To get the ID of a reaction menu, enable discord's developer mode, right-click on the menu, and click Copy ID.    
    
Your emoji must be an option in the menu.    
    
##### !del-menu <menu_id>  
Remove the specified reaction menu. You can also just delete the message, if you have permissions.    
    
To get the ID of a reaction menu, enable discord's developer mode, right-click on the menu, and click Copy ID.    
</details>   
  
<details>  
<summary>Music Bot</summary>  
  
### Music Bot  
  
The Esports bot now has a basic music bot that functions very similarly to the popular 'Hydra Bot'.  
  
Commands that control the music must be performed in the defined music channel. They also require you to be in the same  
voice channel as the bot, so that only the people listening can change the flow of music.  
  
To add new songs to the queue, just put the name, YouTube link, or a YouTube playlist into the music channel once set.  
Also requires you to be in the voice channel with the bot, or if the bot is inactive, in any voice channel.  
  
### To create your Google API credentials:  
1. Go to the [Google Cloud API]("https://console.cloud.google.com/apis/") site.  
2. Create a new project and name it whatever you want.  
3. In the [dashboard](https://console.cloud.google.com/apis/dashboard), click the `Enable APIs and Services` and search for `YouTube Data API v3`.  
4. Click `Enable` to enable the use of the YouTube API.  
5. Keep going back until at your [dashboard](https://console.cloud.google.com/apis/dashboard), and go to the [credentials](https://console.cloud.google.com/apis/credentials) section on the left.  
6. Click on `Create Credentials` and then `API key`.  
7. Copy the key given. For security, it is recommended that you "restrict key" and only enable `YouTube Data API v3`.  
  
#### !setmusicchannel [optional: {args}] <channel_id>  
  
* Set the channel to be used for requesting music. Once set the channel will be cleared of any past messages, and the  
preview messages will be sent. Any messages sent to this channel get deleted after being processed.  
* If the channel being set has past messages, use the `-c` arg to indicate that the channel can be cleared and then set.  
* *__Does not need to be sent in the music channel__*  
  
  
#### !getmusicchannel  
* Returns the current channel set as the music channel as a mentioned channel with a `#`.  
* *__Does not need to be sent in the music channel__*  
  
#### !resetmusicchannel  
* This clears the current music channel and resets the preview and queue messages.  
* *__Does not need to be sent in the music channel__*  
  
#### !removesong <index>  
* Aliases: `remove, removeat`  
* Removes a song from the queue at the given index.  
  
#### !resumesong  
* Aliases: `resume, play`  
* Resumes the current song. Only works if paused.  
  
#### !pausesong  
* Aliases: `pause, stop`  
* Pauses the current song. Only works if there is something playing.  
  
#### !kickbot  
* Aliases: `kick`  
* Kicks the bot from the current call. Will also clear the queue  
  
#### !skipsong  
* Aliases: `skip`  
* Skips the current song. If the current song is the only song in the playlist, the bot will leave.  
  
#### !listqueue  
* Aliases: `list, queue`  
* Shows the current queue. Has the same output as the current queue in the music channel  
* *__Can't be sent in the music channel__*  
  
#### !clearqueue  
* Aliases: `clear, empty`  
* Clears the current queue  
  
#### !shufflequeue  
* Aliases: `shuffle, randomise`  
* If the queue has 3 or more items, including the current song, it will shuffle all but the current songs.  
</details>  
  
<details>  
<summary>User Created Roles w/ Cooldown-Limited Pings</summary>  
  
### User Created Pingable Roles  
  
Roles which may be voted into existence by anyone.  
  
On creation request, a poll will be triggered. If the poll receives a certain number of votes, the role will be created.  
  
While the role takes its requested colour (default green), it is pingable by anyone. If the role is pinged, its colour will be changed the grey, and the role is no longer pingable by anyone. Once a cooldown period has passed (default 5 hours), the colour and pingable status will be reverted.  
  
Every month, a report of the use of all pingable roles will be sent to the servers logging channel, if one is set.  
  
##### !pingme list  
User command: list out all available `!pingme` roles  
  
##### !pingme register {@role mention} {name}  
Admin command: register an existing role for use with `!pingme`.  
  
##### !pingme unregister {@role mention}  
Admin command: unregister a role for use with `!pingme`, without deleting the role from the server.  
  
##### !pingme delete {@role mention}  
Admin command: unregister a role for use with `!pingme`, and deleting the role from the server.  
  
Alternatively, if you have permission, you can simply delete the role from the server within discord, and the role will automatically be unregistered from `!pingme`.  
  
##### !pingme reset-cooldown {@role mention}  
Admin command: reset the cooldown for mentioning the given `!pingme` role. The role will immediately become pingable again by anyone.  
  
##### !pingme set-cooldown seconds={seconds} minutes={minutes} hours={hours} days={days}  
Admin command: set the cooldown between a `!pingme` role being pinged, and it being pingable again. All args should be given as keyword args as shown. All args are optional.  
This does not update the cooldown for roles that are already on cooldown.  
  
##### !pingme set-create-threshold {num votes}  
Admin command: set the minimum number of votes required for users to create a role with `!pingme create`. This does not affect already running polls.  
  
##### !pingme set-create-poll-length seconds={seconds} minutes={minutes} hours={hours} days={days}  
Admin command: set the amount of time `!pingme create` polls run for. All args should be given as keyword args as shown. All args are optional.  
This does not affect already running polls.  
  
##### !pingme set-role-emoji {emoji}  
Admin command: set a single unicode emoji to be prefixed onto all `!pingme` role names. This will update the names of all existing `!pingme` roles.  
  
##### !pingme remove-role-emoji  
Admin command: remove the emoji prefix for all `!pingme` role names. This will update the names of all existing `!pingme` roles.  
  
##### !pingme create {name}  
User command: request the creation of a `!pingme` role with the given name. A `!pingme` role with the given name must not already exist.  
On command use, a poll will be created. If a minimum number of votes is reached, a role with the given name is created, and registered for `!pingme` cooldown etc.  
  
##### !pingme for {name}  
User command: add or removing the `!pingme` role with the given name to/from the user.  
  
##### !pingme clear  
User command: remove all `!pingme` roles from the user.  
  
</details><|MERGE_RESOLUTION|>--- conflicted
+++ resolved
@@ -1,5 +1,4 @@
 
-<<<<<<< HEAD
 # UoY Esports Bot Rewrite  
 <div align=left>  
     <a href="https://travis-ci.com/FragSoc/esports-bot"><img src="https://img.shields.io/travis/com/fragsoc/esports-bot?style=flat-square" /></a>  
@@ -50,71 +49,8 @@
 3. Rename the `secrets.template` to `.env` and set all the variables. Be sure to read the `Current Functions` section below for the Cog you want to enable in case of any special setup instructions:  
 ```console  
 $ nano .env  
-=======
-<div align=left>
-    <a href="https://travis-ci.com/FragSoc/esports-bot"><img src="https://img.shields.io/travis/com/fragsoc/esports-bot?style=flat-square" /></a>
-    <a href="https://hub.docker.com/r/fragsoc/esports-bot"><img src="https://img.shields.io/docker/pulls/fragsoc/esports-bot?style=flat-square" /></a>
-    <a href="https://github.com/FragSoc/esports-bot"><img src="https://img.shields.io/github/license/fragsoc/esports-bot?style=flat-square" /></a>
-</div>
-
-## How to set up an instance of this bot
-
-1. Clone this repository:
-```console
-$ git clone https://github.com/FragSoc/Esports-Bot-Rewrite.git
 ```
 
-2. Change into the repo directory:
-```console
-$ cd Esports-Bot-Rewrite
-```
-
-3. Create a `secrets.env` file and edit it in your favourite text editor:
-```console
-$ vim secrets.env
-```
-
-4. Edit the below environment variables:
-```console
-DISCORD_TOKEN=
-TWITCH_CLIENT_ID=
-TWITCH_CLIENT_SECRET=
-GOOGLE_API=
-ENABLE_MUSIC=TRUE
-PGADMIN_DEFAULT_EMAIL=example@email.com
-PGADMIN_DEFAULT_PASSWORD=changeme
-```
-
-<details>
-<summary>Optional Variables</summary>
-
-- Provide your bot's command prefix as a string into `COMMAND_PREFIX` (default `!`)
--  Provide either a unicode emoji (string), or the ID of a custom emoji (int), into `UNKNOWN_COMMAND_EMOJI` to set the emoji which is reacted to messages calling unknown commands (default `⁉`)
-
-</details>
-
-5. Run docker-compose:
-```console
-$ docker-compose up
-```
-
-### Without Docker
-
-If you don't want to or cannot use docker, you can run the bot outside of docker.
-You will need:
-
-- Python 3
-- Pip
-- Your `secrets.env` file setup as above, or the env vars within set in your environment
-- [A postgres database](https://www.postgresql.org/docs/current/admin.html).
-  You must set the `PG_HOST`, `PG_USER`, `PG_PWD` and `PG_DATABASE` environment variables according to your postgres setup.
-
-```bash
-pip install -r requirements.txt
-source secrets.env
-python3 src/main.py
->>>>>>> c6a4bf0c
-```
 4. Install all the requirements for python:  
 ```bash  
 pip install -r requirements.txt  
@@ -541,4 +477,5 @@
 ##### !pingme clear  
 User command: remove all `!pingme` roles from the user.  
   
+
 </details>