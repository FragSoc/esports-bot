--- conflicted
+++ resolved
@@ -34,7 +34,6 @@
             await ctx.channel.send(self.STRINGS['default_role_set_missing_params'])
 
     @commands.command(
-<<<<<<< HEAD
         name="setdefaultroles",
         usage="<@role> <@role> <@role> ...",
         help="Sets the roles that the server gives to members when they join the server"
@@ -67,13 +66,11 @@
                     "Error occurred during this operation, please check that you have formatted these inputs correctly"
                 )
 
-    @commands.command()
-=======
+    @commands.command(
         name="getdefaultrole",
         usage="",
         help="Gets the role that the server gives to members when they join the server"
     )
->>>>>>> b698bafa
     @commands.has_permissions(administrator=True)
     async def getdefaultrole(self, ctx):
         guild = DBGatewayActions().get(Guild_info, guild_id=ctx.author.guild.id)
