from discord.ext import commands
from esportsbot.base_functions import role_id_from_mention
from esportsbot.db_gateway import DBGatewayActions
<<<<<<< HEAD
from esportsbot.models import Guild_info, Default_roles
from esportsbot.base_functions import role_id_from_mention, send_to_log_channel
=======
from esportsbot.models import Guild_info
>>>>>>> 51039acc


class DefaultRoleCog(commands.Cog):
    def __init__(self, bot):
        self.bot = bot
        self.STRINGS = bot.STRINGS["default_role"]

    @commands.Cog.listener()
    async def on_member_join(self, member):
        guild = DBGatewayActions().get(Guild_info, guild_id=member.guild.id)
        if not guild:
            return
<<<<<<< HEAD
        # Get all the default role for the server from database
        guild_default_roles = DBGatewayActions().list(Default_roles, guild_id=member.guild.id)
        # Check to see if any roles exist
        if guild_default_roles:
            # Create list of roles from database response
            apply_roles = [member.guild.get_role(role.role_id) for role in guild_default_roles]
            # Add all the roles to the user, we don't check if they're valid as we do this on input
            await member.add_roles(*apply_roles)
            await self.bot.adminLog(
                None,
                {
                    "Cog":
                    str(type(self)),
                    "Message":
                    self.STRINGS['default_role_join'].format(
                        member_name=member.mention,
                        role_ids=(' '.join(f'<@&{x.id}>' for x in apply_roles))
                    )
=======

        if guild.default_role_id:
            default_role = member.guild.get_role(guild.default_role_id)
            await member.add_roles(default_role)
            await self.bot.adminLog(
                None,
                {
                    "Cog": str(type(self)),
                    "Message": f"{member.mention} has joined the server and received the {default_role.mention} role"
>>>>>>> 51039acc
                },
                guildID=member.guild.id
            )
        else:
            await self.bot.adminLog(
                None,
                {
                    "Cog": str(type(self)),
<<<<<<< HEAD
                    "Message": self.STRINGS['default_role_join_no_role'].format(member_name=member.mention)
=======
                    "Message": f"{member.mention} has joined the server"
>>>>>>> 51039acc
                },
                guildID=member.guild.id
            )

    @commands.command(
        name="setdefaultroles",
        usage="<@role> <@role> <@role> ...",
        help="Sets the roles that the server gives to members when they join the server"
    )
    @commands.has_permissions(administrator=True)
<<<<<<< HEAD
    async def setdefaultroles(self, ctx, *, args: str):
        role_list = args.split(" ")
        if len(role_list) == 0:
            await ctx.channel.send(self.STRINGS['default_roles_set_empty'])
=======
    async def setdefaultrole(self, ctx, given_role_id):
        cleaned_role_id = role_id_from_mention(given_role_id) if given_role_id else False
        if cleaned_role_id:
            guild = DBGatewayActions().get(Guild_info, guild_id=ctx.author.guild.id)

            if not guild:
                db_item = Guild_info(guild_id=ctx.guild.id, default_role_id=cleaned_role_id)
                DBGatewayActions().create(db_item)
            else:
                guild.default_role_id = cleaned_role_id
                DBGatewayActions().update(guild)

            await ctx.channel.send(self.STRINGS['default_role_set'].format(role_id=cleaned_role_id))
            default_role = ctx.author.guild.get_role(cleaned_role_id)
            await self.bot.adminLog(
                ctx.message,
                {
                    "Cog":
                    str(type(self)),
                    "Message":
                    self.STRINGS['default_role_set_log'].format(author=ctx.author.mention,
                                                                role_mention=default_role.mention)
                }
            )
>>>>>>> 51039acc
        else:
            checked_roles = []
            checking_error = False
            # Loop through the roles to check the input formatting is correct and that roles exist
            for role in role_list:
                try:
                    # Clean the inputted role to just the id
                    cleaned_role_id = role_id_from_mention(role)
                    # Obtain role object from the guild to check it exists
                    role_obj = ctx.author.guild.get_role(cleaned_role_id)
                    # Add role to array to add post checks
                    checked_roles.append(cleaned_role_id)
                except Exception as err:
                    print(err)
                    checking_error = True
            if not checking_error:
                for role in checked_roles:
                    DBGatewayActions().create(Default_roles(guild_id=ctx.author.guild.id, role_id=role))
                await ctx.channel.send(self.STRINGS['default_roles_set'].format(roles=args))
                await self.bot.adminLog(
                    ctx.message,
                    {
                        "Cog": str(type(self)),
                        "Message": self.STRINGS['default_roles_set_log'].format(author_mention=ctx.author.mention,
                                                                                roles=args)
                    }
                )
            else:
                await ctx.channel.send(self.STRINGS['default_roles_set_error'])

    @commands.command(
        name="getdefaultroles",
        usage="",
        help="Gets the roles that the server gives to members when they join the server"
    )
    @commands.has_permissions(administrator=True)
    async def getdefaultroles(self, ctx):
        # Get all the default role for the server from database
        guild_default_roles = DBGatewayActions().list(Default_roles, guild_id=ctx.author.guild.id)
        # Check to see if any roles exist
        if guild_default_roles:
            # Create list of roles from database response
            apply_roles = [ctx.author.guild.get_role(role.role_id) for role in guild_default_roles]
            # Return all the default roles to the user
            await ctx.channel.send(
                self.STRINGS['default_role_get'].format(role_ids=(' '.join(f'<@&{x.id}>' for x in apply_roles)))
            )
        else:
            await ctx.channel.send(self.STRINGS['default_role_missing'])

    @commands.command(
        name="removedefaultroles",
        usage="",
        help="Removes the roles that the server gives to members when they join the server"
    )
    @commands.has_permissions(administrator=True)
    async def removedefaultroles(self, ctx):
        # Get all the default role for the server from database
        guild_default_roles = DBGatewayActions().list(Default_roles, guild_id=ctx.author.guild.id)
        # Check to see if any roles exist
        if guild_default_roles:
            for default_role in guild_default_roles:
                # Remove the current role
                DBGatewayActions().delete(default_role)
            # Return a response to the user
            await ctx.channel.send(self.STRINGS['default_role_removed'])
            await self.bot.adminLog(
                ctx.message,
                {
                    "Cog": str(type(self)),
                    "Message": self.STRINGS['default_role_removed_log'].format(author_mention=ctx.author.mention)
                }
            )
        else:
            await ctx.channel.send(self.STRINGS['default_role_missing'])


def setup(bot):
    bot.add_cog(DefaultRoleCog(bot))<|MERGE_RESOLUTION|>--- conflicted
+++ resolved
@@ -1,12 +1,8 @@
 from discord.ext import commands
 from esportsbot.base_functions import role_id_from_mention
 from esportsbot.db_gateway import DBGatewayActions
-<<<<<<< HEAD
 from esportsbot.models import Guild_info, Default_roles
 from esportsbot.base_functions import role_id_from_mention, send_to_log_channel
-=======
-from esportsbot.models import Guild_info
->>>>>>> 51039acc
 
 
 class DefaultRoleCog(commands.Cog):
@@ -19,7 +15,6 @@
         guild = DBGatewayActions().get(Guild_info, guild_id=member.guild.id)
         if not guild:
             return
-<<<<<<< HEAD
         # Get all the default role for the server from database
         guild_default_roles = DBGatewayActions().list(Default_roles, guild_id=member.guild.id)
         # Check to see if any roles exist
@@ -38,17 +33,6 @@
                         member_name=member.mention,
                         role_ids=(' '.join(f'<@&{x.id}>' for x in apply_roles))
                     )
-=======
-
-        if guild.default_role_id:
-            default_role = member.guild.get_role(guild.default_role_id)
-            await member.add_roles(default_role)
-            await self.bot.adminLog(
-                None,
-                {
-                    "Cog": str(type(self)),
-                    "Message": f"{member.mention} has joined the server and received the {default_role.mention} role"
->>>>>>> 51039acc
                 },
                 guildID=member.guild.id
             )
@@ -57,11 +41,7 @@
                 None,
                 {
                     "Cog": str(type(self)),
-<<<<<<< HEAD
                     "Message": self.STRINGS['default_role_join_no_role'].format(member_name=member.mention)
-=======
-                    "Message": f"{member.mention} has joined the server"
->>>>>>> 51039acc
                 },
                 guildID=member.guild.id
             )
@@ -72,37 +52,10 @@
         help="Sets the roles that the server gives to members when they join the server"
     )
     @commands.has_permissions(administrator=True)
-<<<<<<< HEAD
     async def setdefaultroles(self, ctx, *, args: str):
         role_list = args.split(" ")
         if len(role_list) == 0:
             await ctx.channel.send(self.STRINGS['default_roles_set_empty'])
-=======
-    async def setdefaultrole(self, ctx, given_role_id):
-        cleaned_role_id = role_id_from_mention(given_role_id) if given_role_id else False
-        if cleaned_role_id:
-            guild = DBGatewayActions().get(Guild_info, guild_id=ctx.author.guild.id)
-
-            if not guild:
-                db_item = Guild_info(guild_id=ctx.guild.id, default_role_id=cleaned_role_id)
-                DBGatewayActions().create(db_item)
-            else:
-                guild.default_role_id = cleaned_role_id
-                DBGatewayActions().update(guild)
-
-            await ctx.channel.send(self.STRINGS['default_role_set'].format(role_id=cleaned_role_id))
-            default_role = ctx.author.guild.get_role(cleaned_role_id)
-            await self.bot.adminLog(
-                ctx.message,
-                {
-                    "Cog":
-                    str(type(self)),
-                    "Message":
-                    self.STRINGS['default_role_set_log'].format(author=ctx.author.mention,
-                                                                role_mention=default_role.mention)
-                }
-            )
->>>>>>> 51039acc
         else:
             checked_roles = []
             checking_error = False
