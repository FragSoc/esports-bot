from discord.ext import commands
from esportsbot.db_gateway_v1 import DBGatewayActions
from esportsbot.models import Voicemaster_master, Voicemaster_slave
from esportsbot.base_functions import send_to_log_channel


class VoicemasterCog(commands.Cog):
    def __init__(self, bot):
        self.bot = bot
        self.STRINGS = bot.STRINGS['voicemaster']

    @commands.command()
    @commands.has_permissions(administrator=True)
    async def setvmmaster(self, ctx, given_channel_id=None):
        is_a_valid_id = given_channel_id and given_channel_id.isdigit() and len(given_channel_id) == 18

        if is_a_valid_id:
            is_a_master = DBGatewayActions().get(Voicemaster_master, guild_id=ctx.author.guild.id, channel_id=given_channel_id)
            is_voice_channel = hasattr(self.bot.get_channel(int(given_channel_id)), 'voice_states')
            is_a_slave = DBGatewayActions().get(Voicemaster_slave, guild_id=ctx.author.guild.id, channel_id=given_channel_id)

            if is_voice_channel and not (is_a_master or is_a_slave):
                # Not currently a Master and is voice channel, add it
                DBGatewayActions().create(Voicemaster_master(guild_id=ctx.author.guild.id, channel_id=given_channel_id))
                await ctx.channel.send("This VC has now been set as a VM master")
                new_vm_master_channel = self.bot.get_channel(int(given_channel_id))
                await send_to_log_channel(
                    self,
                    ctx.author.guild.id,
                    f"{ctx.author.mention} has made {new_vm_master_channel.name} - {new_vm_master_channel.id} a VM master VC"
                )
            elif is_a_master:
                # This already exists as a master
                await ctx.channel.send(self.STRINGS['error_already_setm'])
            elif is_a_slave:
                # This is a slave VC
                await ctx.channel.send(self.STRINGS['error_already_sets'])
            elif not is_voice_channel:
                # This is not a VC ID
                await ctx.channel.send(self.STRINGS['error_bad_id'])

        else:
            # Invalid input
            if not given_channel_id:
                await ctx.channel.send(self.STRINGS['error_no_id'])
            else:
                await ctx.channel.send(self.STRINGS['error_bad_id_format'])

    @commands.command()
    @commands.has_permissions(administrator=True)
    async def getvmmasters(self, ctx):
        master_vm_exists = DBGatewayActions().list(Voicemaster_master, guild_id=ctx.author.guild.id)

        if master_vm_exists:
            master_vm_str = str()
            for record in master_vm_exists:
<<<<<<< HEAD
                master_vm_str += f"{self.bot.get_channel(record.channel_id).name} - {record.channel_id}\n"
            await ctx.channel.send(f"Current VM master VCs in this server:\n{master_vm_str}")
=======
                master_vm_str += f"{self.bot.get_channel(record['channel_id']).name} - {str(record['channel_id'])}\n"
            await ctx.channel.send(self.STRINGS['show_current_vcs'].format(master_vms=master_vm_str))
>>>>>>> 8ad3de5a
        else:
            await ctx.channel.send(self.STRINGS['error_no_vms'])

    @commands.command()
    @commands.has_permissions(administrator=True)
    async def removevmmaster(self, ctx, given_channel_id=None):
        if given_channel_id:
            channel_exists = DBGatewayActions().get(
                Voicemaster_master,
                guild_id=ctx.author.guild.id,
                channel_id=given_channel_id
            )
            if channel_exists:
<<<<<<< HEAD
                DBGatewayActions().delete(channel_exists)
                await ctx.channel.send("This VC is no longer a VM master")
                removed_vm_master = self.bot.get_channel(given_channel_id)
                await send_to_log_channel(
                    self,
                    ctx.author.guild.id,
                    f"{ctx.author.mention} has removed {removed_vm_master.name} - {removed_vm_master.id} from VM master VC"
                )
=======
                db_gateway().delete('voicemaster_master', where_params={
                    'guild_id': ctx.author.guild.id, 'channel_id': given_channel_id})
                await ctx.channel.send(self.STRINGS['success_vm_unset'])
                await send_to_log_channel(self, ctx.author.guild.id, self.STRINGS['log_vm_master_removed'].format(mention=ctx.author.guild.id, channel_name=new_vm_master_channel.name, channel_id=new_vm_master_channel.id))
>>>>>>> 8ad3de5a
            else:
                await ctx.channel.send(self.STRINGS['error_not_vm'])
        else:
            await ctx.channel.send(self.STRINGS['error_no_id'])

    @commands.command()
    @commands.has_permissions(administrator=True)
    async def removeallmasters(self, ctx):
        all_vm_masters = DBGatewayActions().list(Voicemaster_master, guild_id=ctx.author.guild.id)
        for vm_master in all_vm_masters:
<<<<<<< HEAD
            DBGatewayActions().delete(vm_master)
        await ctx.channel.send("Cleared all VM masters from this server")
        await send_to_log_channel(self, ctx.author.guild.id, f"{ctx.author.mention} has removed all VM masters")
=======
            db_gateway().delete('voicemaster_master', where_params={
                'channel_id': vm_master['channel_id']})
        await ctx.channel.send(self.STRINGS['success_vm_masters_cleared'])
        await send_to_log_channel(self, ctx.author.guild.id, self.STRINGS['log_vm_masters_cleared'].format(mention=ctx.author.mention))
>>>>>>> 8ad3de5a

    @commands.command()
    @commands.has_permissions(administrator=True)
    async def killallslaves(self, ctx):
        all_vm_slaves = DBGatewayActions().list(Voicemaster_slave, guild_id=ctx.author.guild.id)
        for vm_slave in all_vm_slaves:
            vm_slave_channel = self.bot.get_channel(vm_slave.channel_id)
            if vm_slave_channel:
                await vm_slave_channel.delete()
<<<<<<< HEAD
            DBGatewayActions().delete(vm_slave)
        await ctx.channel.send("Cleared all VM slaves from this server")
        await send_to_log_channel(self, ctx.author.guild.id, f"{ctx.author.mention} has removed all VM slaves")
=======
            db_gateway().delete('voicemaster_slave', where_params={
                'channel_id': vm_slave['channel_id']})
        await ctx.channel.send(self.STRINGS['success_vm_slaves_cleared'])
        await send_to_log_channel(self, ctx.author.guild.id, self.STRINGS['log_vm_slaves_cleared'].format(mention=ctx.author.mention))
>>>>>>> 8ad3de5a

    @commands.command()
    async def lockvm(self, ctx):
        in_vm_slave = DBGatewayActions().get(
            Voicemaster_slave,
            guild_id=ctx.author.guild.id,
            channel_id=ctx.author.voice.channel.id
        )

        if in_vm_slave:
            if in_vm_slave.owner_id == ctx.author.id:
                if not in_vm_slave.locked:
                    in_vm_slave.locked = True
                    DBGatewayActions().update(in_vm_slave)
                    await ctx.author.voice.channel.edit(user_limit=len(ctx.author.voice.channel.members))
                    await ctx.channel.send(self.STRINGS['success_slave_locked'])
                    await send_to_log_channel(self, ctx.author.guild.id, self.STRINGS['log_slave_locked'].format(mention=ctx.author.mention))
                else:
                    await ctx.channel.send(self.STRINGS['error_already_locked'])
            else:
                await ctx.channel.send(self.STRINGS['error_not_owned'])
        else:
            await ctx.channel.send(self.STRINGS['error_not_in_slave'])

    @commands.command()
    async def unlockvm(self, ctx):
        in_vm_slave = DBGatewayActions().get(
            Voicemaster_slave,
            guild_id=ctx.author.guild.id,
            channel_id=ctx.author.voice.channel.id
        )

        if in_vm_slave:
            if in_vm_slave.owner_id == ctx.author.id:
                if in_vm_slave.locked:
                    in_vm_slave.locked = False
                    DBGatewayActions().update(in_vm_slave)
                    await ctx.author.voice.channel.edit(user_limit=0)
                    await send_to_log_channel(self, ctx.author.guild.id, self.STRINGS['log_slave_unlocked'].format(mention=ctx.author.mention))
                else:
                    await ctx.channel.send(self.STRINGS['error_already_unlocked'])
            else:
                await ctx.channel.send(self.STRINGS['error_not_owned'])
        else:
            await ctx.channel.send(self.STRINGS['error_not_in_slave'])


def setup(bot):
    bot.add_cog(VoicemasterCog(bot))<|MERGE_RESOLUTION|>--- conflicted
+++ resolved
@@ -54,13 +54,8 @@
         if master_vm_exists:
             master_vm_str = str()
             for record in master_vm_exists:
-<<<<<<< HEAD
-                master_vm_str += f"{self.bot.get_channel(record.channel_id).name} - {record.channel_id}\n"
-            await ctx.channel.send(f"Current VM master VCs in this server:\n{master_vm_str}")
-=======
                 master_vm_str += f"{self.bot.get_channel(record['channel_id']).name} - {str(record['channel_id'])}\n"
             await ctx.channel.send(self.STRINGS['show_current_vcs'].format(master_vms=master_vm_str))
->>>>>>> 8ad3de5a
         else:
             await ctx.channel.send(self.STRINGS['error_no_vms'])
 
@@ -74,21 +69,10 @@
                 channel_id=given_channel_id
             )
             if channel_exists:
-<<<<<<< HEAD
-                DBGatewayActions().delete(channel_exists)
-                await ctx.channel.send("This VC is no longer a VM master")
-                removed_vm_master = self.bot.get_channel(given_channel_id)
-                await send_to_log_channel(
-                    self,
-                    ctx.author.guild.id,
-                    f"{ctx.author.mention} has removed {removed_vm_master.name} - {removed_vm_master.id} from VM master VC"
-                )
-=======
                 db_gateway().delete('voicemaster_master', where_params={
                     'guild_id': ctx.author.guild.id, 'channel_id': given_channel_id})
                 await ctx.channel.send(self.STRINGS['success_vm_unset'])
                 await send_to_log_channel(self, ctx.author.guild.id, self.STRINGS['log_vm_master_removed'].format(mention=ctx.author.guild.id, channel_name=new_vm_master_channel.name, channel_id=new_vm_master_channel.id))
->>>>>>> 8ad3de5a
             else:
                 await ctx.channel.send(self.STRINGS['error_not_vm'])
         else:
@@ -99,16 +83,10 @@
     async def removeallmasters(self, ctx):
         all_vm_masters = DBGatewayActions().list(Voicemaster_master, guild_id=ctx.author.guild.id)
         for vm_master in all_vm_masters:
-<<<<<<< HEAD
-            DBGatewayActions().delete(vm_master)
-        await ctx.channel.send("Cleared all VM masters from this server")
-        await send_to_log_channel(self, ctx.author.guild.id, f"{ctx.author.mention} has removed all VM masters")
-=======
             db_gateway().delete('voicemaster_master', where_params={
                 'channel_id': vm_master['channel_id']})
         await ctx.channel.send(self.STRINGS['success_vm_masters_cleared'])
         await send_to_log_channel(self, ctx.author.guild.id, self.STRINGS['log_vm_masters_cleared'].format(mention=ctx.author.mention))
->>>>>>> 8ad3de5a
 
     @commands.command()
     @commands.has_permissions(administrator=True)
@@ -118,16 +96,10 @@
             vm_slave_channel = self.bot.get_channel(vm_slave.channel_id)
             if vm_slave_channel:
                 await vm_slave_channel.delete()
-<<<<<<< HEAD
-            DBGatewayActions().delete(vm_slave)
-        await ctx.channel.send("Cleared all VM slaves from this server")
-        await send_to_log_channel(self, ctx.author.guild.id, f"{ctx.author.mention} has removed all VM slaves")
-=======
             db_gateway().delete('voicemaster_slave', where_params={
                 'channel_id': vm_slave['channel_id']})
         await ctx.channel.send(self.STRINGS['success_vm_slaves_cleared'])
         await send_to_log_channel(self, ctx.author.guild.id, self.STRINGS['log_vm_slaves_cleared'].format(mention=ctx.author.mention))
->>>>>>> 8ad3de5a
 
     @commands.command()
     async def lockvm(self, ctx):
