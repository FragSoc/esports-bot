from discord.ext import commands
from ..db_gateway import db_gateway
from ..base_functions import send_to_log_channel


class VoicemasterCog(commands.Cog):
    def __init__(self, bot):
        self.bot = bot
        self.STRINGS = bot.STRINGS['voicemaster']

    @commands.command()
    @commands.has_permissions(administrator=True)
    async def setvmmaster(self, ctx, given_channel_id=None):
        is_a_valid_id = given_channel_id and given_channel_id.isdigit() and len(given_channel_id) == 18

        if is_a_valid_id:
            is_a_master = db_gateway().get(
                'voicemaster_master',
                params={
                    'guild_id': ctx.author.guild.id,
                    'channel_id': given_channel_id
                }
            )
            is_voice_channel = hasattr(self.bot.get_channel(int(given_channel_id)), 'voice_states')
            is_a_slave = db_gateway().get(
                'voicemaster_slave',
                params={
                    'guild_id': ctx.author.guild.id,
                    'channel_id': given_channel_id
                }
            )

            if is_voice_channel and not (is_a_master or is_a_slave):
                # Not currently a Master and is voice channel, add it
                db_gateway().insert(
                    'voicemaster_master',
                    params={
                        'guild_id': ctx.author.guild.id,
                        'channel_id': given_channel_id
                    }
                )
                await ctx.channel.send("This VC has now been set as a VM master")
                new_vm_master_channel = self.bot.get_channel(int(given_channel_id))
                await send_to_log_channel(
                    self,
                    ctx.author.guild.id,
                    f"{ctx.author.mention} has made {new_vm_master_channel.name} - {new_vm_master_channel.id} a VM master VC"
                )
            elif is_a_master:
                # This already exists as a master
                await ctx.channel.send(self.STRINGS['error_already_setm'])
            elif is_a_slave:
                # This is a slave VC
                await ctx.channel.send(self.STRINGS['error_already_sets'])
            elif not is_voice_channel:
                # This is not a VC ID
                await ctx.channel.send(self.STRINGS['error_bad_id'])

        else:
            # Invalid input
            if not given_channel_id:
                await ctx.channel.send(self.STRINGS['error_no_id'])
            else:
                await ctx.channel.send(self.STRINGS['error_bad_id_format'])

    @commands.command()
    @commands.has_permissions(administrator=True)
    async def getvmmasters(self, ctx):
        master_vm_exists = db_gateway().get('voicemaster_master', params={'guild_id': ctx.author.guild.id})

        if master_vm_exists:
            master_vm_str = str()
            for record in master_vm_exists:
                master_vm_str += f"{self.bot.get_channel(record['channel_id']).name} - {str(record['channel_id'])}\n"
            await ctx.channel.send(self.STRINGS['show_current_vcs'].format(master_vms=master_vm_str))
        else:
            await ctx.channel.send(self.STRINGS['error_no_vms'])

    @commands.command()
    @commands.has_permissions(administrator=True)
    async def removevmmaster(self, ctx, given_channel_id=None):
        if given_channel_id:
            channel_exists = db_gateway().get(
                'voicemaster_master',
                params={
                    'guild_id': ctx.author.guild.id,
                    'channel_id': given_channel_id
                }
            )
            if channel_exists:
<<<<<<< HEAD
                db_gateway().delete('voicemaster_master', where_params={
                    'guild_id': ctx.author.guild.id, 'channel_id': given_channel_id})
                await ctx.channel.send(self.STRINGS['success_vm_unset'])
                await send_to_log_channel(self, ctx.author.guild.id, self.STRINGS['log_vm_master_removed'].format(mention=ctx.author.guild.id, channel_name=new_vm_master_channel.name, channel_id=new_vm_master_channel.id))
=======
                db_gateway().delete(
                    'voicemaster_master',
                    where_params={
                        'guild_id': ctx.author.guild.id,
                        'channel_id': given_channel_id
                    }
                )
                await ctx.channel.send("This VC is no longer a VM master")
                await send_to_log_channel(
                    self,
                    ctx.author.guild.id,
                    f"{ctx.author.mention} has removed {new_vm_master_channel.name} - {new_vm_master_channel.id} from VM master VC"
                )
>>>>>>> a7eaeaa3
            else:
                await ctx.channel.send(self.STRINGS['error_not_vm'])
        else:
            await ctx.channel.send(self.STRINGS['error_no_id'])

    @commands.command()
    @commands.has_permissions(administrator=True)
    async def removeallmasters(self, ctx):
        all_vm_masters = db_gateway().get('voicemaster_master', params={'guild_id': ctx.author.guild.id})
        for vm_master in all_vm_masters:
<<<<<<< HEAD
            db_gateway().delete('voicemaster_master', where_params={
                'channel_id': vm_master['channel_id']})
        await ctx.channel.send(self.STRINGS['success_vm_masters_cleared'])
        await send_to_log_channel(self, ctx.author.guild.id, self.STRINGS['log_vm_masters_cleared'].format(mention=ctx.author.mention))
=======
            db_gateway().delete('voicemaster_master', where_params={'channel_id': vm_master['channel_id']})
        await ctx.channel.send("Cleared all VM masters from this server")
        await send_to_log_channel(self, ctx.author.guild.id, f"{ctx.author.mention} has removed all VM masters")
>>>>>>> a7eaeaa3

    @commands.command()
    @commands.has_permissions(administrator=True)
    async def killallslaves(self, ctx):
        all_vm_slaves = db_gateway().get('voicemaster_slave', params={'guild_id': ctx.author.guild.id})
        for vm_slave in all_vm_slaves:
            vm_slave_channel = self.bot.get_channel(vm_slave['channel_id'])
            if vm_slave_channel:
                await vm_slave_channel.delete()
<<<<<<< HEAD
            db_gateway().delete('voicemaster_slave', where_params={
                'channel_id': vm_slave['channel_id']})
        await ctx.channel.send(self.STRINGS['success_vm_slaves_cleared'])
        await send_to_log_channel(self, ctx.author.guild.id, self.STRINGS['log_vm_slaves_cleared'].format(mention=ctx.author.mention))
=======
            db_gateway().delete('voicemaster_slave', where_params={'channel_id': vm_slave['channel_id']})
        await ctx.channel.send("Cleared all VM slaves from this server")
        await send_to_log_channel(self, ctx.author.guild.id, f"{ctx.author.mention} has removed all VM slaves")
>>>>>>> a7eaeaa3

    @commands.command()
    async def lockvm(self, ctx):
        in_vm_slave = db_gateway().get(
            'voicemaster_slave',
            params={
                'guild_id': ctx.author.guild.id,
                'channel_id': ctx.author.voice.channel.id
            }
        )

        if in_vm_slave:
            if in_vm_slave[0]['owner_id'] == ctx.author.id:
                if not in_vm_slave[0]['locked']:
                    db_gateway().update(
                        'voicemaster_slave',
                        set_params={'locked': True},
                        where_params={
                            'guild_id': ctx.author.guild.id,
                            'channel_id': ctx.author.voice.channel.id
                        }
                    )
                    await ctx.author.voice.channel.edit(user_limit=len(ctx.author.voice.channel.members))
                    await ctx.channel.send(self.STRINGS['success_slave_locked'])
                    await send_to_log_channel(self, ctx.author.guild.id, self.STRINGS['log_slave_locked'].format(mention=ctx.author.mention))
                else:
                    await ctx.channel.send(self.STRINGS['error_already_locked'])
            else:
                await ctx.channel.send(self.STRINGS['error_not_owned'])
        else:
            await ctx.channel.send(self.STRINGS['error_not_in_slave'])

    @commands.command()
    async def unlockvm(self, ctx):
        in_vm_slave = db_gateway().get(
            'voicemaster_slave',
            params={
                'guild_id': ctx.author.guild.id,
                'channel_id': ctx.author.voice.channel.id
            }
        )

        if in_vm_slave:
            if in_vm_slave[0]['owner_id'] == ctx.author.id:
                if in_vm_slave[0]['locked']:
                    db_gateway().update(
                        'voicemaster_slave',
                        set_params={'locked': False},
                        where_params={
                            'guild_id': ctx.author.guild.id,
                            'channel_id': ctx.author.voice.channel.id
                        }
                    )
                    await ctx.author.voice.channel.edit(user_limit=0)
                    await send_to_log_channel(self, ctx.author.guild.id, self.STRINGS['log_slave_unlocked'].format(mention=ctx.author.mention))
                else:
                    await ctx.channel.send(self.STRINGS['error_already_unlocked'])
            else:
                await ctx.channel.send(self.STRINGS['error_not_owned'])
        else:
            await ctx.channel.send(self.STRINGS['error_not_in_slave'])


def setup(bot):
    bot.add_cog(VoicemasterCog(bot))<|MERGE_RESOLUTION|>--- conflicted
+++ resolved
@@ -88,26 +88,10 @@
                 }
             )
             if channel_exists:
-<<<<<<< HEAD
                 db_gateway().delete('voicemaster_master', where_params={
                     'guild_id': ctx.author.guild.id, 'channel_id': given_channel_id})
                 await ctx.channel.send(self.STRINGS['success_vm_unset'])
                 await send_to_log_channel(self, ctx.author.guild.id, self.STRINGS['log_vm_master_removed'].format(mention=ctx.author.guild.id, channel_name=new_vm_master_channel.name, channel_id=new_vm_master_channel.id))
-=======
-                db_gateway().delete(
-                    'voicemaster_master',
-                    where_params={
-                        'guild_id': ctx.author.guild.id,
-                        'channel_id': given_channel_id
-                    }
-                )
-                await ctx.channel.send("This VC is no longer a VM master")
-                await send_to_log_channel(
-                    self,
-                    ctx.author.guild.id,
-                    f"{ctx.author.mention} has removed {new_vm_master_channel.name} - {new_vm_master_channel.id} from VM master VC"
-                )
->>>>>>> a7eaeaa3
             else:
                 await ctx.channel.send(self.STRINGS['error_not_vm'])
         else:
@@ -118,16 +102,10 @@
     async def removeallmasters(self, ctx):
         all_vm_masters = db_gateway().get('voicemaster_master', params={'guild_id': ctx.author.guild.id})
         for vm_master in all_vm_masters:
-<<<<<<< HEAD
             db_gateway().delete('voicemaster_master', where_params={
                 'channel_id': vm_master['channel_id']})
         await ctx.channel.send(self.STRINGS['success_vm_masters_cleared'])
         await send_to_log_channel(self, ctx.author.guild.id, self.STRINGS['log_vm_masters_cleared'].format(mention=ctx.author.mention))
-=======
-            db_gateway().delete('voicemaster_master', where_params={'channel_id': vm_master['channel_id']})
-        await ctx.channel.send("Cleared all VM masters from this server")
-        await send_to_log_channel(self, ctx.author.guild.id, f"{ctx.author.mention} has removed all VM masters")
->>>>>>> a7eaeaa3
 
     @commands.command()
     @commands.has_permissions(administrator=True)
@@ -137,16 +115,10 @@
             vm_slave_channel = self.bot.get_channel(vm_slave['channel_id'])
             if vm_slave_channel:
                 await vm_slave_channel.delete()
-<<<<<<< HEAD
             db_gateway().delete('voicemaster_slave', where_params={
                 'channel_id': vm_slave['channel_id']})
         await ctx.channel.send(self.STRINGS['success_vm_slaves_cleared'])
         await send_to_log_channel(self, ctx.author.guild.id, self.STRINGS['log_vm_slaves_cleared'].format(mention=ctx.author.mention))
-=======
-            db_gateway().delete('voicemaster_slave', where_params={'channel_id': vm_slave['channel_id']})
-        await ctx.channel.send("Cleared all VM slaves from this server")
-        await send_to_log_channel(self, ctx.author.guild.id, f"{ctx.author.mention} has removed all VM slaves")
->>>>>>> a7eaeaa3
 
     @commands.command()
     async def lockvm(self, ctx):
