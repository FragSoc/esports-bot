from dotenv import load_dotenv
from .base_functions import get_whether_in_vm_master, get_whether_in_vm_slave
from .generate_schema import generate_schema
from .db_gateway import db_gateway
from discord.ext import commands
from discord.ext.commands import CommandNotFound, MissingRequiredArgument
from discord.ext.commands.context import Context
from discord import NotFound, HTTPException, Forbidden
import os
import discord
from . import lib
from datetime import datetime
import traceback


client = lib.client.instance()
client.remove_command('help')


async def send_to_log_channel(guild_id, msg):
    db_logging_call = db_gateway().get(
        'guild_info', params={'guild_id': guild_id})
    if db_logging_call and db_logging_call[0]['log_channel_id']:
        await client.get_channel(db_logging_call[0]['log_channel_id']).send(msg)


@client.event
async def on_ready():
    client.init()
    print('BOT: Bot is now active')
    await client.change_presence(status=discord.Status.dnd, activity=discord.Activity(type=discord.ActivityType.listening, name="your commands"))


@client.event
async def on_guild_join(guild):
    print(f"Joined the guild: {guild.name}")
    db_gateway().insert('guild_info', params={'guild_id': guild.id})


@client.event
async def on_guild_remove(guild):
    print(f"Left the guild: {guild.name}")
    db_gateway().delete('guild_info', where_params={'guild_id': guild.id})


@client.event
async def on_member_join(member):
    default_role_exists = db_gateway().get(
        'guild_info', params={'guild_id': member.guild.id})

    if default_role_exists[0]['default_role_id']:
        default_role = member.guild.get_role(
            default_role_exists[0]['default_role_id'])
        await member.add_roles(default_role)
        await send_to_log_channel(member.guild.id, f"{member.mention} has joined the server and received the {default_role.mention} role")
    else:
        await send_to_log_channel(member.guild.id, f"{member.mention} has joined the server")


@client.event
async def on_voice_state_update(member, before, after):
    before_channel_id = before.channel.id if before.channel != None else False
    after_channel_id = after.channel.id if after.channel != None else False

    if before_channel_id and get_whether_in_vm_slave(member.guild.id, before_channel_id):
        # If you were in a slave VM VC
        if not before.channel.members:
            # Nobody else in VC
            await before.channel.delete()
            db_gateway().delete('voicemaster_slave', where_params={
                'guild_id': member.guild.id, 'channel_id': before_channel_id})
            await send_to_log_channel(member.guild.id, f"{member.mention} has deleted a VM slave")
        else:
            # Still others in VC
            await before.channel.edit(name=f"{before.channel.members[0].display_name}'s VC")
            db_gateway().update('voicemaster_slave', set_params={'owner_id': before.channel.members[0].id}, where_params={
                'guild_id': member.guild.id, 'channel_id': before_channel_id})
    elif after_channel_id and get_whether_in_vm_master(member.guild.id, after_channel_id):
        # Moved into a master VM VC
        slave_channel_name = f"{member.display_name}'s VC"
        new_slave_channel = await member.guild.create_voice_channel(slave_channel_name, category=after.channel.category)
        db_gateway().insert('voicemaster_slave', params={'guild_id': member.guild.id,
                                                         'channel_id': new_slave_channel.id,
                                                         'owner_id': member.id,
                                                         'locked': False,
                                                         })
        await member.move_to(new_slave_channel)
        await send_to_log_channel(member.guild.id, f"{member.mention} has created a VM slave")


@client.event
async def on_raw_reaction_add(payload: discord.RawReactionActionEvent):
    """Called every time a reaction is added to a message.
    If the message is a reaction menu, and the reaction is an option for that menu, trigger the menu option's behaviour.

    :param discord.RawReactionActionEvent payload: An event describing the message and the reaction added
    """
    # ignore bot reactions
    if payload.user_id != client.user.id:
        # Get rich, useable reaction data
        _, user, emoji = await lib.discordUtil.reactionFromRaw(client, payload)
        if None in [user, emoji]:
            return

        # If the message reacted to is a reaction menu
        if payload.message_id in client.reactionMenus and \
                client.reactionMenus[payload.message_id].hasEmojiRegistered(emoji):
            # Envoke the reacted option's behaviour
            await client.reactionMenus[payload.message_id].reactionAdded(emoji, user)


@client.event
async def on_raw_reaction_remove(payload: discord.RawReactionActionEvent):
    """Called every time a reaction is removed from a message.
    If the message is a reaction menu, and the reaction is an option for that menu, trigger the menu option's behaviour.

    :param discord.RawReactionActionEvent payload: An event describing the message and the reaction removed
    """
    # ignore bot reactions
    if payload.user_id != client.user.id:
        # Get rich, useable reaction data
        _, user, emoji = await lib.discordUtil.reactionFromRaw(client, payload)
        if None in [user, emoji]:
            return

        # If the message reacted to is a reaction menu
        if payload.message_id in client.reactionMenus and \
                client.reactionMenus[payload.message_id].hasEmojiRegistered(emoji):
            # Envoke the reacted option's behaviour
            await client.reactionMenus[payload.message_id].reactionRemoved(emoji, user)


@client.event
async def on_raw_message_delete(payload: discord.RawMessageDeleteEvent):
    """Called every time a message is deleted.
    If the message was a reaction menu, deactivate and unschedule the menu.

    :param discord.RawMessageDeleteEvent payload: An event describing the message deleted.
    """
    if payload.message_id in client.reactionMenus:
        menu = client.reactionMenus[payload.message_id]
        try:
            client.reactionMenus.removeID(payload.message_id)
        except KeyError:
            pass
        else:
            await client.adminLog(None, {"Reaction menu deleted": "id: " + str(payload.message_id) \
                                                + "\nchannel: <#" + str(menu.msg.channel.id) + ">"
                                                + "\ntype: " + type(menu).__name__},
                                    guildID=payload.guild_id)


@client.event
async def on_raw_bulk_message_delete(payload: discord.RawBulkMessageDeleteEvent):
    """Called every time a group of messages is deleted.
    If any of the messages were a reaction menus, deactivate and unschedule those menus.

    :param discord.RawBulkMessageDeleteEvent payload: An event describing all messages deleted.
    """
    for msgID in payload.message_ids:
        if msgID in client.reactionMenus:
            menu = client.reactionMenus[payload.message_id]
            try:
                client.reactionMenus.removeID(msgID)
            except KeyError:
                pass
            else:
                await client.adminLog(None, {"Reaction menu deleted": "id: " + str(payload.message_id) \
                                                    + "\nchannel: <#" + str(menu.msg.channel.id) + ">"
                                                    + "\ntype: " + type(menu).__name__},
                                        guildID=payload.guild_id)


@client.event
async def on_command_error(ctx: Context, exception: Exception):
    if isinstance(exception, MissingRequiredArgument):
        await ctx.message.reply("Arguments are required for this command! See `" + client.command_prefix + "help " + ctx.invoked_with + "` for more information.")
    elif isinstance(exception, CommandNotFound):
        try:
            await ctx.message.add_reaction(client.unknownCommandEmoji.sendable)
        except (Forbidden, HTTPException):
            pass
        except NotFound:
            raise ValueError("Invalid unknownCommandEmoji: "
                             + client.unknownCommandEmoji.sendable)
    else:
        sourceStr = str(ctx.message.id)
        try:
            sourceStr += "/" + ctx.channel.name + "#" + str(ctx.channel.id) \
                + "/" + ctx.guild.name + "#" + str(ctx.guild.id)
        except AttributeError:
            sourceStr += "/DM@" + ctx.author.name + "#" + str(ctx.author.id)
<<<<<<< HEAD
        print(datetime.now().strftime("%m/%d/%Y %H:%M:%S - Caught " + type(exception).__name__ + " '") + str(exception) + "' from message " + sourceStr)
        traceback.print_exception(type(exception), exception, exception.__traceback__)
=======
        print(datetime.now().strftime("%m/%d/%Y %H:%M:%S - Caught "
                                      + type(exception).__name__ + " '") + str(exception) + "' from message " + sourceStr)
>>>>>>> b5048ad5


@client.command()
@commands.has_permissions(administrator=True)
async def initialsetup(ctx):
    already_in_db = db_gateway().get(
        'guild_info', params={'guild_id': ctx.author.guild.id})
    if already_in_db:
        await ctx.channel.send("This server is already set up")
    else:
        db_gateway().insert('guild_info', params={
            'guild_id': ctx.author.guild.id})
        await ctx.channel.send("This server has now been initialised")


def launch():
    load_dotenv()
    TOKEN = os.getenv('DISCORD_TOKEN')

    # Generate Database Schema
    generate_schema()

    client.load_extension('esportsbot.cogs.VoicemasterCog')
    client.load_extension('esportsbot.cogs.DefaultRoleCog')
    client.load_extension('esportsbot.cogs.LogChannelCog')
    client.load_extension('esportsbot.cogs.AdminCog')
    client.load_extension('esportsbot.cogs.MenusCog')
<<<<<<< HEAD
    client.load_extension('esportsbot.cogs.EventCategoriesCog')
    if os.getenv('ENABLE_TWITTER') == "True":
=======
    if os.getenv('ENABLE_TWITTER').lower() == 'true':
>>>>>>> b5048ad5
        client.load_extension('esportsbot.cogs.TwitterIntegrationCog')
    if os.getenv('ENABLE_TWITCH').lower() == 'true':
        client.load_extension('esportsbot.cogs.TwitchIntegrationCog')

    client.run(TOKEN)<|MERGE_RESOLUTION|>--- conflicted
+++ resolved
@@ -190,13 +190,9 @@
                 + "/" + ctx.guild.name + "#" + str(ctx.guild.id)
         except AttributeError:
             sourceStr += "/DM@" + ctx.author.name + "#" + str(ctx.author.id)
-<<<<<<< HEAD
+            
         print(datetime.now().strftime("%m/%d/%Y %H:%M:%S - Caught " + type(exception).__name__ + " '") + str(exception) + "' from message " + sourceStr)
         traceback.print_exception(type(exception), exception, exception.__traceback__)
-=======
-        print(datetime.now().strftime("%m/%d/%Y %H:%M:%S - Caught "
-                                      + type(exception).__name__ + " '") + str(exception) + "' from message " + sourceStr)
->>>>>>> b5048ad5
 
 
 @client.command()
@@ -224,12 +220,8 @@
     client.load_extension('esportsbot.cogs.LogChannelCog')
     client.load_extension('esportsbot.cogs.AdminCog')
     client.load_extension('esportsbot.cogs.MenusCog')
-<<<<<<< HEAD
     client.load_extension('esportsbot.cogs.EventCategoriesCog')
-    if os.getenv('ENABLE_TWITTER') == "True":
-=======
     if os.getenv('ENABLE_TWITTER').lower() == 'true':
->>>>>>> b5048ad5
         client.load_extension('esportsbot.cogs.TwitterIntegrationCog')
     if os.getenv('ENABLE_TWITCH').lower() == 'true':
         client.load_extension('esportsbot.cogs.TwitchIntegrationCog')
