--- conflicted
+++ resolved
@@ -1,4 +1,3 @@
-<<<<<<< HEAD
 import asyncio
 import os
 from datetime import datetime, timedelta
@@ -9,7 +8,6 @@
 from discord.ext.commands import CommandNotFound, MissingRequiredArgument
 from discord.ext.commands.context import Context
 from dotenv import load_dotenv
-=======
 from dotenv import load_dotenv
 from . import lib
 from .base_functions import get_whether_in_vm_master, get_whether_in_vm_slave
@@ -23,7 +21,6 @@
 import discord
 from datetime import datetime, timedelta
 import asyncio
->>>>>>> bcca96b5
 
 from . import lib
 from .base_functions import get_whether_in_vm_master, get_whether_in_vm_slave
@@ -38,15 +35,10 @@
 
 
 def make_guild_init_data(guild: discord.Guild) -> dict:
-<<<<<<< HEAD
     return {'guild_id': guild.id, 'num_running_polls': 0,
             'role_ping_cooldown_seconds': int(DEFAULT_ROLE_PING_COOLDOWN.total_seconds()),
             "pingme_create_threshold": DEFAULT_PINGME_CREATE_THRESHOLD,
             "pingme_create_poll_length_seconds": int(DEFAULT_PINGME_CREATE_POLL_LENGTH.total_seconds())}
-=======
-    return {'guild_id': guild.id, 'num_running_polls': 0, 'role_ping_cooldown_seconds': int(DEFAULT_ROLE_PING_COOLDOWN.total_seconds()),
-            "pingme_create_threshold": DEFAULT_PINGME_CREATE_THRESHOLD, "pingme_create_poll_length_seconds": int(DEFAULT_PINGME_CREATE_POLL_LENGTH.total_seconds())}
->>>>>>> bcca96b5
 
 
 async def send_to_log_channel(guild_id, msg):
@@ -59,12 +51,8 @@
 @client.event
 async def on_ready():
     await client.init()
-<<<<<<< HEAD
     await client.change_presence(status=discord.Status.dnd,
                                  activity=discord.Activity(type=discord.ActivityType.listening, name="your commands"))
-=======
-    await client.change_presence(status=discord.Status.dnd, activity=discord.Activity(type=discord.ActivityType.listening, name="your commands"))
->>>>>>> bcca96b5
 
 
 @client.event
@@ -183,15 +171,9 @@
             pass
         else:
             await client.adminLog(None, {"Reaction menu deleted": "id: " + str(payload.message_id) \
-<<<<<<< HEAD
                                                                   + "\nchannel: <#" + str(menu.msg.channel.id) + ">"
                                                                   + "\ntype: " + type(menu).__name__},
                                   guildID=payload.guild_id)
-=======
-                                                + "\nchannel: <#" + str(menu.msg.channel.id) + ">"
-                                                + "\ntype: " + type(menu).__name__},
-                                    guildID=payload.guild_id)
->>>>>>> bcca96b5
 
 
 @client.event
@@ -210,15 +192,9 @@
                 pass
             else:
                 await client.adminLog(None, {"Reaction menu deleted": "id: " + str(payload.message_id) \
-<<<<<<< HEAD
                                                                       + "\nchannel: <#" + str(menu.msg.channel.id) + ">"
                                                                       + "\ntype: " + type(menu).__name__},
                                       guildID=payload.guild_id)
-=======
-                                                    + "\nchannel: <#" + str(menu.msg.channel.id) + ">"
-                                                    + "\ntype: " + type(menu).__name__},
-                                        guildID=payload.guild_id)
->>>>>>> bcca96b5
 
 
 @client.event
@@ -242,12 +218,7 @@
         except AttributeError:
             sourceStr += "/DM@" + ctx.author.name + "#" + str(ctx.author.id)
         print(datetime.now().strftime("%m/%d/%Y %H:%M:%S - Caught "
-<<<<<<< HEAD
-                                      + type(exception).__name__ + " '") + str(
-            exception) + "' from message " + sourceStr)
-=======
                                       + type(exception).__name__ + " '") + str(exception) + "' from message " + sourceStr)
->>>>>>> bcca96b5
         lib.exceptions.print_exception_trace(exception)
 
 
@@ -301,12 +272,7 @@
         logEmbed.set_author(icon_url=client.user.avatar_url_as(size=64), name="Admin Log")
         logEmbed.set_footer(text=datetime.now().strftime("%m/%d/%Y, %H:%M:%S"))
         logEmbed.colour = discord.Colour.random()
-<<<<<<< HEAD
-        for aTitle, aDesc in {
-            "!pingme Role Deleted": "Role: " + role.mention + "\nName: " + role.name + "\nDeleting user unknown, please see the server's audit log."}.items():
-=======
         for aTitle, aDesc in {"!pingme Role Deleted": "Role: " + role.mention + "\nName: " + role.name + "\nDeleting user unknown, please see the server's audit log."}.items():
->>>>>>> bcca96b5
             logEmbed.add_field(name=str(aTitle), value=str(aDesc), inline=False)
         await client.adminLog(None, embed=logEmbed)
 
