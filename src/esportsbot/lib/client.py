from types import FrameType, FunctionType
from discord.ext import commands, tasks
from discord import Intents, Embed, Message, Colour, Role
<<<<<<< HEAD
from esportsbot.reactionMenus.reactionMenuDB import ReactionMenuDB
from esportsbot.reactionMenus import reactionMenu
from esportsbot.db_gateway_v1 import DBGatewayActions
from esportsbot.models import Music_channels, Pingable_roles, Guild_info, Reaction_menus
from esportsbot.lib import exceptions
from typing import Dict, MutableMapping, Set, Union
=======
from ..reactionMenus.reactionMenuDB import ReactionMenuDB
from ..reactionMenus import reactionMenu
from ..db_gateway import db_gateway
from . import exceptions
from typing import Dict, MutableMapping, Set, Union, List
>>>>>>> 8ad3de5a
from datetime import datetime, timedelta
import os
import signal
import asyncio
import toml

from esportsbot.lib.exceptions import UnrecognisedReactionMenuMessage
from esportsbot.lib.emotes import Emote

# Type alias to be used for user facing strings. Allows for multi-level tables.
StringTable = MutableMapping[str, Union[str, "StringTable"]]


class EsportsBot(commands.Bot):
    """A discord.commands.Bot subclass, adding a dictionary of active reaction menus.

    .. codeauthor:: Trimatix

    :var reactionMenus: A associating integer menu message IDs to ReactionMenu objects.
    :vartype reactionMenus: ReactionMenuDB
    :var unknownCommandEmoji: The emote which the bot should react to messages with, if the message attempts to call an unknown command
    :vartype unknownCommandEmoji: Emote
    :var STRINGS: A dict-like object containing *all* user facing strings. The first level associates string category names with the second level.
                    The second level is another dict-like object, mapping string names to parameter-formattable user-facing strings.
    :vartype STRINGS: str
    """
    def __init__(self, command_prefix: str, unknownCommandEmoji: Emote, userStringsFile: str, **options):
        """
        :param str command_prefix: The prefix to use for bot commands when evoking from discord.
        :param Emote unknownCommandEmoji: The emote which the bot should react to messages with, if the message attempts to call an unknown command
        :param str userStringsFile: A path to the `user_strings.toml` configuration file containing *all* user facing strings
        """
        super().__init__(command_prefix, **options)
        self.reactionMenus = ReactionMenuDB()
        self.unknownCommandEmoji = unknownCommandEmoji
        self.STRINGS: StringTable = toml.load(userStringsFile)
        self.MUSIC_CHANNELS = {}

        signal.signal(signal.SIGINT, self.interruptReceived)  # keyboard interrupt
        signal.signal(signal.SIGTERM, self.interruptReceived)  # graceful exit request

    def update_music_channels(self):
        self.MUSIC_CHANNELS = {}
        temp_channels = DBGatewayActions().list(Music_channels)
        for item in temp_channels:
            self.MUSIC_CHANNELS[item.guild_id] = item.channel_id
        return self.MUSIC_CHANNELS

    def interruptReceived(self, signum: signal.Signals, frame: FrameType):
        """Shut down the bot gracefully.
        This method is called automatically upon receipt of sigint/sigterm.

        :param signal.Signals signum: Enum representing the type of interrupt received
        :param FrameType frame: The current stack frame (https://docs.python.org/3/reference/datamodel.html#frame-objects)
        """
        print("[EsportsBot] Interrupt received.")
        asyncio.ensure_future(self.shutdown())

    async def shutdown(self):
        """Shut down the bot gracefully.
        """
        print("[EsportsBot] Shutting down...")
        await self.logout()

    async def rolePingCooldown(self, role: Role, cooldownSeconds: int):
        """wait cooldownSeconds seconds, then set role back to pingable.
        role must be registered in the pingable_roles table.

        :param Role role: The role to set back to pingable by anyone
        :param int cooldownSeconds: The number of seconds to wait asynchronously before updating role
        """
        await asyncio.sleep(cooldownSeconds)
        roleData = DBGatewayActions().get(Pingable_roles, role_id=role.id)
        if roleData and roleData.on_cooldown:
            roleData.on_cooldown = False
            DBGatewayActions().update(roleData)
        if role.guild.get_role(role.id) is not None:
            await role.edit(mentionable=True, colour=roleData.colour, reason="role ping cooldown complete")

    @tasks.loop(hours=24)
    async def monthlyPingablesReport(self):
        """Send a report to all joined servers, summarising the number of times each !pingme
        role was pinged this month.
        Also resets the monthly ping count for all !pingme roles.
        """
        if datetime.now().day == 1:
            loggingTasks = set()
            baseEmbed = Embed(
                title="Monthly !pingme Report",
                description="The number of times each !pingme role was pinged last month:"
            )
            baseEmbed.colour = Colour.random()
            baseEmbed.set_thumbnail(url=self.user.avatar_url_as(size=128))
            baseEmbed.set_footer(text=datetime.now().strftime("%m/%d/%Y"))
            for guildData in DBGatewayActions().list(Guild_info):
                pingableRoles = DBGatewayActions().list(Pingable_roles, guild_id=guildData.guild_id)
                if pingableRoles:
                    guild = self.get_guild(guildData.guild_id)
                    if guild is None:
                        print(
                            f"[Esportsbot.monthlyPingablesReport] Unknown guild id in guild_info table: #{guildData.guild_id}"
                        )
                    elif guildData.log_channel_id is not None:
                        reportEmbed = baseEmbed.copy()
                        rolesAdded = False
                        for roleData in pingableRoles:
                            role = guild.get_role(roleData.role_id)
                            if role is None:
                                print(
                                    f"[Esportsbot.monthlyPingablesReport] Unknown pingable role id in pingable_roles table. Removing from the table: role #{roleData.role_id} in guild #{guildData.guild_id}"
                                )
                                DBGatewayActions().delete(roleData)
                            else:
                                reportEmbed.add_field(
                                    name=role.name,
                                    value=f"{role.mention}\n{roleData.monthly_ping_count} pings"
                                )
                                roleData.monthly_ping_count = 0
                                DBGatewayActions().update(roleData)
                                rolesAdded = True
                        if rolesAdded:
                            loggingTasks.add(
                                asyncio.create_task(guild.get_channel(guildData.log_channel_id).send(embed=reportEmbed))
                            )

            if loggingTasks:
                await asyncio.wait(loggingTasks)
                for task in loggingTasks:
                    if e := task.exception():
                        exceptions.print_exception_trace(e)

    async def init(self):
        """Load in all of the reaction menus registered in SQL, and also restarts all pingme role cooldown tasks
        which were interrupted by bot shutdown. This method must be called upon bot.on_ready, since these tasks
        cannot be performed synchronously during EsportsBot.__init__.
        """
        if not self.reactionMenus.initializing:
            raise RuntimeError("This bot's ReactionMenuDB has already been initialized.")
        try:
            menusData = DBGatewayActions().list(Reaction_menus)
        except Exception as e:
            print("failed to load menus from SQL", e)
            raise e
        for menuData in menusData:
            msgID, menuDict = menuData.message_id, menuData.menu
            if 'type' in menuDict:
                if reactionMenu.isSaveableMenuTypeName(menuDict['type']):
                    try:
                        self.reactionMenus.add(
                            reactionMenu.saveableMenuClassFromName(menuDict['type']).fromDict(self,
                                                                                              menuDict)
                        )
                    except UnrecognisedReactionMenuMessage:
                        print(f"Unrecognised message for {menuDict['type']}, removing from the database: {menuDict['msg']}")
                        reaction_menu = DBGatewayActions().get(Reaction_menus, message_id=msgID)
                        DBGatewayActions.delete(reaction_menu)
                else:
                    print("Non saveable menu in database:", msgID, menuDict["type"])
            else:
                print(f"no type for menu {msgID}")

        self.reactionMenus.initializing = False
        if "UNKNOWN_COMMAND_EMOJI" in os.environ:
            self.unknownCommandEmoji = Emote.fromStr(os.environ.get("UNKNOWN_COMMAND_EMOJI"))

        now = datetime.now()
        roleUpdateTasks = set()
        for guildData in DBGatewayActions().list(Guild_info):
            guild = self.get_guild(guildData.guild_id)
            if guild is None:
                print(f"[Esportsbot.init] Unknown guild id in guild_info table: #{guildData.guild_id}")
            else:
                guildPingCooldown = timedelta(seconds=guildData.role_ping_cooldown_seconds)
                for roleData in DBGatewayActions().list(Pingable_roles, guild_id=guildData.guild_id):
                    role = guild.get_role(roleData.role_id)
                    if role is None:
                        print(
                            f"[Esportsbot.init] Unknown pingable role id in pingable_roles table. Removing from the table: role #{roleData.role_id} in guild #{guildData.guild_id}"
                        )
                        pingable_role = DBGatewayActions().get(Pingable_roles, role_id=roleData.role_id)
                        DBGatewayActions().delete(pingable_role)
                    else:
                        remainingCooldown = max(
                            0,
                            int((datetime.fromtimestamp(roleData.last_ping) + guildPingCooldown - now).total_seconds())
                        )
                        roleUpdateTasks.add(asyncio.create_task(self.rolePingCooldown(role, remainingCooldown)))

        if not self.monthlyPingablesReport.is_running():
            self.monthlyPingablesReport.start()

        print('[EsportsBot.init] Bot is now active')
        if roleUpdateTasks:
            await asyncio.wait(roleUpdateTasks)
            for task in roleUpdateTasks:
                if e := task.exception():
                    exceptions.print_exception_trace(e)

    async def adminLog(self, message: Message, actions: Dict[str, str], *args, guildID=None, **kwargs):
        """Log an event or series of events to the server's admin logging channel.
        To log an administration action which was not due to a user command, give message as None, and specify the guild in
        which to send the log with the guildID kwarg.
        
        :param Message message: The message that triggered this log. Probably a command.
        :param actions: A dictionary associating action types with action details. No key or value can be empty.
        :type actions: Dict[str, str]
        :param int guildID: The ID of the guild in which to send the log, if message is given as None. Ignored otherwise.
        """
        if message is None:
            if guildID is None:
                raise ValueError("Must give at least one of message or guildID")
        else:
            guildID = message.guild.id
        db_logging_call = DBGatewayActions().get(Guild_info, guild_id=guildID)
        if db_logging_call and db_logging_call.log_channel_id:
            if "embed" not in kwargs:
                if message is None:
                    logEmbed = Embed(description="Responsible user unknown. Check the server's audit log.")
                else:
                    logEmbed = Embed(
                        description=" | ".
                        join((message.author.mention,
                              "#" + message.channel.name,
                              "[message](" + message.jump_url + ")"))
                    )
                logEmbed.set_author(icon_url=self.user.avatar_url_as(size=64), name="Admin Log")
                logEmbed.set_footer(text=datetime.now().strftime("%m/%d/%Y, %H:%M:%S"))
                logEmbed.colour = Colour.random()
                for aTitle, aDesc in actions.items():
                    logEmbed.add_field(name=str(aTitle), value=str(aDesc), inline=False)
                kwargs["embed"] = logEmbed
            await self.get_channel(db_logging_call.log_channel_id).send(*args, **kwargs)

    def handleRoleMentions(self, message: Message) -> Set[asyncio.Task]:
        """Handle !pingme behaviour for the given message.
        Places mentioned roles on cooldown if they are not already on cooldown.
        Returns a set of ping cooldown tasks that should be awaited and error handled.

        :param Message message: The message containing the role mentions to handle
        :return: A potentially empty set of already scheduled tasks handling role ping cooldown
        :rtype: Set[asyncio.Task]
        """
        guildInfo = DBGatewayActions().get(Guild_info, guild_id=message.guild.id)
        roleUpdateTasks = set()
        if guildInfo:
            for role in message.role_mentions:
                roleData = DBGatewayActions().get(Pingable_roles, role_id=role.id)
                if roleData and not roleData.on_cooldown:
                    roleUpdateTasks.add(
                        asyncio.create_task(
                            role.edit(
                                mentionable=False,
                                colour=Colour.darker_grey(),
                                reason="placing pingable role on ping cooldown"
                            )
                        )
                    )
                    roleData.on_cooldown = True
                    roleData.last_ping = datetime.now().timestamp()
                    roleData.ping_count = roleData.ping_count + 1
                    roleData.monthly_ping_count = roleData.monthly_ping_count + 1
                    DBGatewayActions().update(roleData)

                    roleUpdateTasks.add(asyncio.create_task(self.rolePingCooldown(role, guildInfo.role_ping_cooldown_seconds)))
                    roleUpdateTasks.add(
                        asyncio.create_task(
                            self.adminLog(
                                message,
                                {"!pingme Role Pinged": f"Role: {role.mention}\nUser: {message.author.mention}"}
                            )
                        )
                    )
        return roleUpdateTasks


    
    async def multiWaitFor(self, eventTypes: List[str], timeout: int, check: FunctionType = None):
        """Performs discord.Client.wait_for, but with multiple possible event types.

        :param List[str] eventTypes: The types of events which trigger the end of the wait
        :param int timeout: Maximum number of seconds to wait for
        :param FunctionType check: A function operating on the data of the event, deciding whether the event should end the wait
        :return: The data attached to the resulting event
        :raise asyncio.TimeoutError: When the wait ran out of time, with no matching event triggered
        """

        if check is not None:
            done, pending = await asyncio.wait([
                            self.wait_for(eventType, check=check) for eventType in eventTypes
                        ], return_when=asyncio.FIRST_COMPLETED, timeout=timeout)
        else:
            done, pending = await asyncio.wait([
                            self.wait_for(eventType) for eventType in eventTypes
                        ], return_when=asyncio.FIRST_COMPLETED, timeout=timeout)

        if not done:
            raise asyncio.TimeoutError()
        stuff = done.pop().result()

        for future in done:
            # If any exception happened in any other done tasks
            # we don't care about the exception, but don't want the noise of
            # non-retrieved exceptions
            future.exception()

        for future in pending:
            future.cancel()  # we don't need these anymore

        return stuff


# Singular class instance of EsportsBot
_instance: EsportsBot = None


def instance() -> EsportsBot:
    """Get the singular instance of the discord client.
    EsportsBot is singular to allow for global client instance references outside of coges, e.g emoji validation in lib
    """
    global _instance
    if _instance is None:
        intents = Intents.default()
        intents.members = True
        _instance = EsportsBot(
            os.environ.get("COMMAND_PREFIX", "!"),
            Emote.fromStr("⁉"),
            "esportsbot/user_strings.toml",
            intents=intents
        )
    return _instance<|MERGE_RESOLUTION|>--- conflicted
+++ resolved
@@ -1,20 +1,11 @@
 from types import FrameType, FunctionType
 from discord.ext import commands, tasks
 from discord import Intents, Embed, Message, Colour, Role
-<<<<<<< HEAD
-from esportsbot.reactionMenus.reactionMenuDB import ReactionMenuDB
-from esportsbot.reactionMenus import reactionMenu
-from esportsbot.db_gateway_v1 import DBGatewayActions
-from esportsbot.models import Music_channels, Pingable_roles, Guild_info, Reaction_menus
-from esportsbot.lib import exceptions
-from typing import Dict, MutableMapping, Set, Union
-=======
 from ..reactionMenus.reactionMenuDB import ReactionMenuDB
 from ..reactionMenus import reactionMenu
 from ..db_gateway import db_gateway
 from . import exceptions
 from typing import Dict, MutableMapping, Set, Union, List
->>>>>>> 8ad3de5a
 from datetime import datetime, timedelta
 import os
 import signal
