--- conflicted
+++ resolved
@@ -1,10 +1,6 @@
-<<<<<<< HEAD
 import traceback
 
-class UnrecognisedEmoji(Exception):
-=======
 class UnrecognisedCustomEmoji(Exception):
->>>>>>> af084be7
     """Exception raised when creating an Emote instance, but the client could not match an emoji to the given ID.
 
     :var id: The ID that could not be matched
