from __future__ import annotations
import emoji
<<<<<<< HEAD
from . import client, exceptions, stringTyping
=======
from . import client
from . import exceptions, stringTyping
>>>>>>> af084be7

from typing import Union, TYPE_CHECKING
if TYPE_CHECKING:
    from discord import PartialEmoji, Emoji


err_UnknownEmoji = "❓"
# True to raise an UnrecognisedCustomEmoji exception when requesting an unknown custom emoji
raiseUnkownEmojis = False
logUnknownEmojis = True
<<<<<<< HEAD
# Assumption of the maximum number of unicode characters in an emoji, just to put a cap on the time complexity of
# strisUnicodeEmoji. 10 characters makes sense as a 5-long ZWJ sequence plus a variation selector.
=======
>>>>>>> af084be7
MAX_EMOJI_LEN = 10


def strIsUnicodeEmoji(c: str) -> bool:
    """Decide whether a given string contrains a single unicode emoji.

    :param str c: The string to test
    :return: True if c contains exactly one character, and that character is a unicode emoji. False otherwise.
    :rtype: bool
    """
    return len(c) <= MAX_EMOJI_LEN and emoji.emoji_count(c) == 1


def strIsCustomEmoji(c: str) -> bool:
    """Decide whether the given string matches the formatting of a discord custom emoji,
    being <:NAME:ID> where NAME is the name of the emoji, and ID is the integer ID.

    :param str c: The string to test
    :return: True if s 'looks like' a discord custom emoji, matching their structure. False otherwise.
    :rtype: bool
    """
    if c.startswith("<") and c.endswith(">"):
        try:
            first = c.index(":")
            second = first + c[first + 1:].index(":") + 1
        except ValueError:
            return False
        return stringTyping.strIsInt(c[second + 1:-1])
    return False


class Emote:
    """A class that really shouldnt be necessary, acting as a union over the str (unicode) and Emoji type emojis used
    and returned by discord. To instance this class, provide exactly one of the constructor's keyword arguments.

    :var id: The ID of the Emoji that this object represents, if isID
    :vartype id: int
    :var unicode: The string unicode emoji that this object represents, if isUnicode
    :vartype unicode: 
    :var isID: True if this object represents a custom emoji, False if it represents a unicode emoji.
    :vartype isID: bool
    :var isUnicode: False if this object represents a custom emoji, True if it represents a unicode emoji.
    :vartype isUnicode: bool
    :var sendable: A string sendable in a discord message that discord will render an emoji over.
    :vartype sendable: str
    :var EMPTY: static class variable representing an empty emoji
    :vartype EMPTY: Emote
    """
    EMPTY: "Emote" = None

    def __init__(self, id: int = -1, unicode: str = "", rejectInvalid: bool = False):
        """
        :param int id: The ID of the custom emoji that this object should represent.
        :param str unicode: The unicode emoji that this object should represent.
        :param bool rejectInvalid: When true, an exception is guaranteed to raise if an invalid emoji is requested,
                                    regardless of raiseUnknownEmojis (Default False)
        :raise exceptions.UnrecognisedCustomEmoji: When rejectInvalid=True is present in kwargs, and a custom emoji
                                                    is given that does not exist or the client cannot access.                                   
        """

        if id == -1 and unicode == "":
            raise ValueError("At least one of id or unicode is required")
        elif id != -1 and unicode != "":
            raise ValueError("Can only accept one of id or unicode, not both")
        if not isinstance(id, int):
            raise TypeError("Given incorrect type for Emote ID: " + type(id).__name__)
        if not isinstance(unicode, str):
            raise TypeError("Given incorrect type for Emote unicode: " + type(unicode).__name__)

        self.id = id
        self.unicode = unicode
        self.isID = id != -1
        self.isUnicode = not self.isID
        self.sendable = self.unicode if self.isUnicode else str(client.instance().get_emoji(self.id))
        if self.sendable == "None":
            if logUnknownEmojis:
                print("Unrecognised custom emoji ID in Emote constructor: " + str(self.id))
            if raiseUnkownEmojis or rejectInvalid:
                raise exceptions.UnrecognisedCustomEmoji("Unrecognised custom emoji ID in Emote constructor: " + str(self.id), self.id)
            self.sendable = err_UnknownEmoji


    def toDict(self, **kwargs) -> dict:
        """Serialize this emoji to dictionary format for saving to file.

        :return: A dictionary containing all information needed to reconstruct this emoji.
        :rtype: dict
        """
        if self.isUnicode:
            return {"unicode": self.unicode}
        return {"id": self.id}


    def __repr__(self) -> str:
        """Get a string uniquely identifying this object, specifying what type of emoji it represents and the emoji itself.

        :return: A string identifying this object.
        :rtype: str
        """
        return "<Emote-" + ("id" if self.isID else "unicode") + ":" + (str(self.id) if self.isID else self.unicode) + ">"


    def __hash__(self) -> int:
        """Calculate a hash of this emoji, based on its repr string.
        Two Emote objects representing the same emoji will have the same repr and hash.

        :return: A hash of this emoji
        :rtype: int
        """
        return hash(repr(self))


    def __eq__(self, other: Emote) -> bool:
        """Decide if this Emote is equal to another.
        Two Emotes are equal if they represent the same emoji (i.e ID/unicode) of the same type (custom/unicode)

        :param Emote other: the emoji to compare this one to
        :return: True of this emoji is semantically equal to the given emoji, False otherwise
        :rtype: bool
        """
        return isinstance(other, Emote) and self.sendable == other.sendable


    def __str__(self) -> str:
        """Get the object's 'sendable' string.

        :return: A string sendable to discord that will be translated into an emoji by the discord client.
        :rtype: str
        """
        return self.sendable


    @classmethod
    def fromDict(cls, emojiDict: dict, **kwargs) -> Emote:
        """Construct a Emote object from its dictionary representation.
        If both an ID and a unicode representation are provided, the emoji ID will be used.

        TODO: If ID is -1, use unicode. If unicode is "", use ID.

        :param dict emojiDict: A dictionary containing either an ID (for custom emojis) or
                                a unicode emoji string (for unicode emojis)
        :param bool rejectInvalid: When true, an exception is guaranteed to raise if an invalid emoji is requested,
                                    regardless of raiseUnknownEmojis (Default False)
        :raise exceptions.UnrecognisedCustomEmoji: When rejectInvalid=True is present in kwargs, and a custom emoji
                                                    is given that does not exist or the client cannot access.                                   
        :return: A new Emote object as described in emojiDict
        :rtype: Emote
        """
        rejectInvalid = kwargs["rejectInvalid"] if "rejectInvalid" in kwargs else False

        if isinstance(emojiDict, Emote):
            return emojiDict
        if "id" in emojiDict:
            return Emote(id=emojiDict["id"], rejectInvalid=rejectInvalid)
        else:
            return Emote(unicode=emojiDict["unicode"], rejectInvalid=rejectInvalid)


    @classmethod
    def fromPartial(cls, e: PartialEmoji, rejectInvalid: bool = False) -> Emote:
        """Construct a new Emote object from a given discord.PartialEmoji.

        :param bool rejectInvalid: When true, an exception is guaranteed to raise if an invalid emoji is requested,
                                    regardless of raiseUnknownEmojis (Default False)
        :raise exceptions.UnrecognisedCustomEmoji: When rejectInvalid=True is present in kwargs, and a custom emoji
                                                    is given that does not exist or the client cannot access.                                   
        :return: A Emote representing e
        :rtype: Emote
        """
        if isinstance(e, Emote):
            return e
        if e.is_unicode_emoji():
            return Emote(unicode=e.name, rejectInvalid=rejectInvalid)
        else:
            return Emote(id=e.id, rejectInvalid=rejectInvalid)


    @classmethod
    def fromReaction(cls, e: Union[Emoji, PartialEmoji, str], rejectInvalid: bool = False) -> Emote:
        """Construct a new Emote object from a given discord.PartialEmoji, discord.Emoji, or string.

        :param e: The reaction emoji to convert to Emote
        :type e: Union[Emoji, PartialEmoji, str]
        :param bool rejectInvalid: When true, an exception is guaranteed to raise if an invalid emoji is requested,
                                    regardless of raiseUnknownEmojis (Default False)
        :raise exceptions.UnrecognisedCustomEmoji: When rejectInvalid=True is present in kwargs, and a custom emoji
                                                    is given that does not exist or the client cannot access.                                   
        :return: A Emote representing e
        :rtype: Emote
        """
        if isinstance(e, Emote):
            return e
        if isinstance(e, str):
            if strIsUnicodeEmoji(e):
                return Emote(unicode=e, rejectInvalid=rejectInvalid)
            elif strIsCustomEmoji(e):
                return Emote.fromStr(e, rejectInvalid=rejectInvalid)
            else:
<<<<<<< HEAD
                raise ValueError("Given a string that does not match any emoji format: " + e)
        if isinstance(e, PartialEmoji):
=======
                raise exceptions.InvalidStringEmoji("Given a string that does not match any emoji format: " + e, e)
        if type(e) == PartialEmoji:
>>>>>>> af084be7
            return Emote.fromPartial(e, rejectInvalid=rejectInvalid)
        else:
            return Emote(id=e.id, rejectInvalid=rejectInvalid)


    @classmethod
    def fromStr(cls, s: str, rejectInvalid: bool = False) -> Emote:
        """Construct a Emote object from a string containing either a unicode emoji or a discord custom emoji.
        
        s may also be a Emote (returns s), a dictionary-serialized Emote (returns Emote.fromDict(s)), or
        only an ID of a discord custom emoji (may be either str or int)

        If 

        :param str s: A string containing only one of: A unicode emoji, a discord custom emoji, or
                        the ID of a discord custom emoji.
        :param bool rejectInvalid: When true, an exception is guaranteed to raise if an invalid emoji is requested,
                                    regardless of raiseUnknownEmojis (Default False)
        :raise exceptions.UnrecognisedCustomEmoji: When rejectInvalid=True is present in kwargs, and a custom emoji
                                                is given that does not exist or the client cannot access.                                   
        :return: A Emote representing the given string emoji
        :rtype: Emote
        """
        if isinstance(s, Emote):
            return s
        if isinstance(s, dict):
            return Emote.fromDict(s, rejectInvalid=rejectInvalid)
        elif type(s) == str:
            if strIsUnicodeEmoji(s):
                return Emote(unicode=s, rejectInvalid=rejectInvalid)
            elif strIsCustomEmoji(s):
                return Emote(id=int(s[s[s.index(":") + 1:].index(":") + 3:-1]), rejectInvalid=rejectInvalid)
            elif stringTyping.strIsInt(s):
                return Emote(id=int(s), rejectInvalid=rejectInvalid)
            else:
                raise exceptions.InvalidStringEmoji("Given a string that does not match any emoji format: " + s, s)
        else:
            raise TypeError("Expected s of type str, dict or Emote, got " + type(s).__name__)


# 'static' object representing an empty/lack of emoji
Emote.EMPTY = Emote(unicode=" ")
Emote.EMPTY.isUnicode = False
Emote.EMPTY.unicode = ""
Emote.EMPTY.sendable = ""<|MERGE_RESOLUTION|>--- conflicted
+++ resolved
@@ -1,11 +1,7 @@
 from __future__ import annotations
 import emoji
-<<<<<<< HEAD
-from . import client, exceptions, stringTyping
-=======
 from . import client
 from . import exceptions, stringTyping
->>>>>>> af084be7
 
 from typing import Union, TYPE_CHECKING
 if TYPE_CHECKING:
@@ -16,11 +12,8 @@
 # True to raise an UnrecognisedCustomEmoji exception when requesting an unknown custom emoji
 raiseUnkownEmojis = False
 logUnknownEmojis = True
-<<<<<<< HEAD
 # Assumption of the maximum number of unicode characters in an emoji, just to put a cap on the time complexity of
 # strisUnicodeEmoji. 10 characters makes sense as a 5-long ZWJ sequence plus a variation selector.
-=======
->>>>>>> af084be7
 MAX_EMOJI_LEN = 10
 
 
@@ -219,13 +212,8 @@
             elif strIsCustomEmoji(e):
                 return Emote.fromStr(e, rejectInvalid=rejectInvalid)
             else:
-<<<<<<< HEAD
-                raise ValueError("Given a string that does not match any emoji format: " + e)
+                raise exceptions.InvalidStringEmoji("Given a string that does not match any emoji format: " + e, e)
         if isinstance(e, PartialEmoji):
-=======
-                raise exceptions.InvalidStringEmoji("Given a string that does not match any emoji format: " + e, e)
-        if type(e) == PartialEmoji:
->>>>>>> af084be7
             return Emote.fromPartial(e, rejectInvalid=rejectInvalid)
         else:
             return Emote(id=e.id, rejectInvalid=rejectInvalid)
