from .db_gateway import db_gateway


def generate_schema():
    # Does the esportsbot DB exist?
    esportsbot_exists = db_gateway().pure_return(
        "SELECT datname FROM pg_catalog.pg_database WHERE lower(datname) = lower('esportsbot')", "postgres")
    if not esportsbot_exists:
        # Esportsbot DB doesn't exist
        db_gateway().pure_query("CREATE DATABASE esportsbot", "postgres")

    # Does the guild_id table exist?
    guild_id_exists = db_gateway().pure_return(
        "SELECT true::BOOLEAN FROM pg_catalog.pg_tables WHERE schemaname = 'public' AND tablename = 'guild_info'")
    if not guild_id_exists:
        # Does not exist
        query_string = """
        CREATE TABLE guild_info(
            guild_id bigint NOT NULL,
            log_channel_id bigint,
            default_role_id bigint,
<<<<<<< HEAD
            num_running_polls int NOT NULL,
            role_ping_cooldown_seconds bigint NOT NULL,
            pingme_create_threshold int NOT NULL,
            pingme_create_poll_length_seconds bigint NOT NULL,
            pingme_role_emoji text
=======
            shared_role_id bigint
>>>>>>> af084be7
        );
        ALTER TABLE ONLY guild_info
        ADD CONSTRAINT loggingchannel_pkey PRIMARY KEY(guild_id);
        """
        db_gateway().pure_query(query_string)

<<<<<<< HEAD
    # Does the pingable_roles table exist?
    pingable_roles_exists = db_gateway().pure_return(
        "SELECT true::BOOLEAN FROM pg_catalog.pg_tables WHERE schemaname = 'public' AND tablename = 'pingable_roles'")
    if not pingable_roles_exists:
        # Does not exist
        query_string = """
        CREATE TABLE pingable_roles(
            name text NOT NULL,
            guild_id bigint NOT NULL,
            role_id bigint NOT NULL,
            on_cooldown boolean NOT NULL,
            last_ping float NOT NULL,
            ping_count int NOT NULL,
            monthly_ping_count int NOT NULL,
            creator_id bigint NOT NULL,
            colour int NOT NULL
        );
        
        ALTER TABLE ONLY pingable_roles
            ADD CONSTRAINT roleid_pkey PRIMARY KEY(role_id);
        ALTER TABLE ONLY pingable_roles
            ADD CONSTRAINT guildid_fkey FOREIGN KEY(guild_id) REFERENCES guild_info (guild_id);
=======
    # Does the event_categories exist?
    event_categories_exists = db_gateway().pure_return(
        "SELECT true::BOOLEAN FROM pg_catalog.pg_tables WHERE schemaname = 'public' AND tablename = 'event_categories'")
    if not event_categories_exists:
        # Does not exist
        query_string = """
        CREATE TABLE event_categories(
            guild_id bigint NOT NULL,
            event_name text NOT NULL,
            role_id bigint NOT NULL,
            signin_menu_id bigint NOT NULL
        );
        ALTER TABLE ONLY event_categories
            ADD CONSTRAINT eventname_pkey PRIMARY KEY(guild_id, event_name);
        ALTER TABLE ONLY event_categories
            ADD CONSTRAINT guildid_fkey FOREIGN KEY(guild_id) REFERENCES guild_info(guild_id);
>>>>>>> af084be7
        """
        db_gateway().pure_query(query_string)

    # Does the reaction_menus table exist?
    reaction_menus_exists = db_gateway().pure_return(
        "SELECT true::BOOLEAN FROM pg_catalog.pg_tables WHERE schemaname = 'public' AND tablename = 'reaction_menus'")
    if not reaction_menus_exists:
        # Does not exist
        query_string = """
        CREATE TABLE reaction_menus(
            message_id bigint NOT NULL,
            menu jsonb
        );
        ALTER TABLE ONLY reaction_menus
            ADD CONSTRAINT menu_pkey PRIMARY KEY(message_id);
        """
        db_gateway().pure_query(query_string)

    # Does the voicemaster_master table exist?
    voicemaster_master_exists = db_gateway().pure_return(
        "SELECT true::BOOLEAN FROM pg_catalog.pg_tables WHERE schemaname = 'public' AND tablename = 'voicemaster_master'")
    if not voicemaster_master_exists:
        # Does not exist
        query_string = """
        CREATE TABLE voicemaster_master (
        master_id bigint NOT NULL,
        guild_id bigint NOT NULL,
        channel_id bigint NOT NULL
        );
        ALTER TABLE voicemaster_master ALTER COLUMN master_id ADD GENERATED ALWAYS AS IDENTITY (
            SEQUENCE NAME voicemaster_master_master_id_seq
            START WITH 1
            INCREMENT BY 1
            NO MINVALUE
            NO MAXVALUE
            CACHE 1
        );
        ALTER TABLE ONLY voicemaster_master
            ADD CONSTRAINT voicemaster_master_pkey PRIMARY KEY (master_id);
        """
        db_gateway().pure_query(query_string)

    # Does the voicemaster_slave table exist?
    voicemaster_slave_exists = db_gateway().pure_return(
        "SELECT true::BOOLEAN FROM pg_catalog.pg_tables WHERE schemaname = 'public' AND tablename = 'voicemaster_slave'")
    if not voicemaster_slave_exists:
        # Does not exist
        query_string = """
        CREATE TABLE voicemaster_slave (
        vc_id bigint NOT NULL,
        guild_id bigint NOT NULL,
        channel_id bigint NOT NULL,
        owner_id bigint NOT NULL,
        locked boolean NOT NULL
        );
        ALTER TABLE voicemaster_slave ALTER COLUMN vc_id ADD GENERATED ALWAYS AS IDENTITY (
            SEQUENCE NAME voicemaster_vc_id_seq
            START WITH 1
            INCREMENT BY 1
            NO MINVALUE
            NO MAXVALUE
            CACHE 1
        );
        ALTER TABLE ONLY voicemaster_slave
            ADD CONSTRAINT voicemaster_pkey PRIMARY KEY (vc_id);
        """
        db_gateway().pure_query(query_string)

    # Does the twitch_info table exist?
    twitch_info_exists = db_gateway().pure_return(
        "SELECT true::BOOLEAN FROM pg_catalog.pg_tables WHERE schemaname = 'public' AND tablename = 'twitch_info'")
    if not twitch_info_exists:
        # Does not exist
        query_string = """
        CREATE TABLE public.twitch_info(
            id bigint NOT NULL,
            guild_id bigint NOT NULL,
            channel_id bigint NOT NULL,
            twitch_handle character varying NOT NULL,
            currently_live boolean NOT NULL,
            custom_message character varying
        );
        ALTER TABLE public.twitch_info ALTER COLUMN id ADD GENERATED ALWAYS AS IDENTITY(
            SEQUENCE NAME public.twitch_info_id_seq
            START WITH 1
            INCREMENT BY 1
            NO MINVALUE
            NO MAXVALUE
            CACHE 1
        );
        ALTER TABLE ONLY public.twitch_info
        ADD CONSTRAINT twitch_info_pkey PRIMARY KEY(id);
        """
        db_gateway().pure_query(query_string)

    # Does the twitter_info table exist?
    twitter_info_exists = db_gateway().pure_return(
        "SELECT true::BOOLEAN FROM pg_catalog.pg_tables WHERE schemaname = 'public' AND tablename = 'twitter_info'")
    if not twitter_info_exists:
        # Does not exist
        query_string = """
        CREATE TABLE public.twitter_info(
            id bigint NOT NULL,
            guild_id bigint NOT NULL,
            channel_id bigint NOT NULL,
            twitter_handle character varying NOT NULL,
            previous_tweet_id bigint NOT NULL
        );
        ALTER TABLE public.twitter_info ALTER COLUMN id ADD GENERATED ALWAYS AS IDENTITY(
            SEQUENCE NAME public.twitter_info_id_seq
            START WITH 1
            INCREMENT BY 1
            NO MINVALUE
            NO MAXVALUE
            CACHE 1
        );
        ALTER TABLE ONLY public.twitter_info
        ADD CONSTRAINT twitter_info_pkey PRIMARY KEY(id);
        """
        db_gateway().pure_query(query_string)<|MERGE_RESOLUTION|>--- conflicted
+++ resolved
@@ -19,22 +19,18 @@
             guild_id bigint NOT NULL,
             log_channel_id bigint,
             default_role_id bigint,
-<<<<<<< HEAD
             num_running_polls int NOT NULL,
             role_ping_cooldown_seconds bigint NOT NULL,
             pingme_create_threshold int NOT NULL,
             pingme_create_poll_length_seconds bigint NOT NULL,
             pingme_role_emoji text
-=======
             shared_role_id bigint
->>>>>>> af084be7
         );
         ALTER TABLE ONLY guild_info
         ADD CONSTRAINT loggingchannel_pkey PRIMARY KEY(guild_id);
         """
         db_gateway().pure_query(query_string)
 
-<<<<<<< HEAD
     # Does the pingable_roles table exist?
     pingable_roles_exists = db_gateway().pure_return(
         "SELECT true::BOOLEAN FROM pg_catalog.pg_tables WHERE schemaname = 'public' AND tablename = 'pingable_roles'")
@@ -52,12 +48,13 @@
             creator_id bigint NOT NULL,
             colour int NOT NULL
         );
-        
         ALTER TABLE ONLY pingable_roles
             ADD CONSTRAINT roleid_pkey PRIMARY KEY(role_id);
         ALTER TABLE ONLY pingable_roles
             ADD CONSTRAINT guildid_fkey FOREIGN KEY(guild_id) REFERENCES guild_info (guild_id);
-=======
+        """
+        db_gateway().pure_query(query_string)
+
     # Does the event_categories exist?
     event_categories_exists = db_gateway().pure_return(
         "SELECT true::BOOLEAN FROM pg_catalog.pg_tables WHERE schemaname = 'public' AND tablename = 'event_categories'")
@@ -74,7 +71,6 @@
             ADD CONSTRAINT eventname_pkey PRIMARY KEY(guild_id, event_name);
         ALTER TABLE ONLY event_categories
             ADD CONSTRAINT guildid_fkey FOREIGN KEY(guild_id) REFERENCES guild_info(guild_id);
->>>>>>> af084be7
         """
         db_gateway().pure_query(query_string)
 
