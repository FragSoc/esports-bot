--- conflicted
+++ resolved
@@ -18,11 +18,9 @@
 
 TOKEN = os.getenv('DISCORD_TOKEN')
 
-<<<<<<< HEAD
 client = commands.Bot(command_prefix='!', intents=intents)
 client.remove_command('help')
-=======
->>>>>>> d52a4ea0
+
 
 class EsportsBot(commands.Bot):
     """A discord.commands.Bot subclass, adding a dictionary of active reaction menus.
