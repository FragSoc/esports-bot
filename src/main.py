--- conflicted
+++ resolved
@@ -7,7 +7,6 @@
 import os
 import discord
 load_dotenv()
-from typing import Dict
 
 from trimatix import client as discordClient
 from trimatix import lib
@@ -19,12 +18,8 @@
 client = discordClient.instance()
 client.remove_command('help')
 
-<<<<<<< HEAD
-async def send_to_log_channel(self, guild_id, msg):
-=======
 
 async def send_to_log_channel(guild_id, msg):
->>>>>>> efab5303
     db_logging_call = db_gateway().get(
         'guild_info', params={'guild_id': guild_id})
     if db_logging_call and db_logging_call[0]['log_channel_id']:
