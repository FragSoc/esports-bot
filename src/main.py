--- conflicted
+++ resolved
@@ -1,119 +1,2 @@
-<<<<<<< HEAD
-from dotenv import load_dotenv
-from base_functions import get_whether_in_vm_master, get_whether_in_vm_slave
-from generate_schema import generate_schema
-from db_gateway import db_gateway
-from discord.utils import get
-from discord.ext import tasks, commands
-import os
-import discord
-intents = discord.Intents.default()
-intents.members = True
-load_dotenv()
-
-TOKEN = os.getenv('DISCORD_TOKEN')
-
-client = commands.Bot(command_prefix='!', intents=intents)
-client.remove_command('help')
-
-
-async def send_to_log_channel(guild_id, msg):
-    db_logging_call = db_gateway().get(
-        'guild_info', params={'guild_id': guild_id})
-    if db_logging_call and db_logging_call[0]['log_channel_id']:
-        await client.get_channel(db_logging_call[0]['log_channel_id']).send(msg)
-
-
-@client.event
-async def on_ready():
-    print('Bot is now active')
-    await client.change_presence(status=discord.Status.dnd, activity=discord.Activity(type=discord.ActivityType.listening, name="to my tears"))
-
-
-@client.event
-async def on_guild_join(guild):
-    print(f"Joined the guild: {guild.name}")
-    db_gateway().insert('guild_info', params={'guild_id': guild.id})
-
-
-@client.event
-async def on_guild_remove(guild):
-    print(f"Left the guild: {guild.name}")
-    db_gateway().delete('guild_info', where_params={'guild_id': guild.id})
-
-
-@client.event
-async def on_member_join(member):
-    default_role_exists = db_gateway().get(
-        'guild_info', params={'guild_id': member.guild.id})
-
-    if default_role_exists[0]['default_role_id']:
-        default_role = member.guild.get_role(
-            default_role_exists[0]['default_role_id'])
-        await member.add_roles(default_role)
-        await send_to_log_channel(member.guild.id, f"{member.mention} has joined the server and received the {default_role.mention} role")
-    else:
-        await send_to_log_channel(member.guild.id, f"{member.mention} has joined the server")
-
-
-@client.event
-async def on_voice_state_update(member, before, after):
-    before_channel_id = before.channel.id if before.channel != None else False
-    after_channel_id = after.channel.id if after.channel != None else False
-
-    if before_channel_id and get_whether_in_vm_slave(member.guild.id, before_channel_id):
-        # If you were in a slave VM VC
-        if not before.channel.members:
-            # Nobody else in VC
-            await before.channel.delete()
-            db_gateway().delete('voicemaster_slave', where_params={
-                'guild_id': member.guild.id, 'channel_id': before_channel_id})
-            await send_to_log_channel(member.guild.id, f"{member.mention} has deleted a VM slave")
-        else:
-            # Still others in VC
-            await before.channel.edit(name=f"{before.channel.members[0].display_name}'s VC")
-            db_gateway().update('voicemaster_slave', set_params={'owner_id': before.channel.members[0].id}, where_params={
-                'guild_id': member.guild.id, 'channel_id': before_channel_id})
-    elif after_channel_id and get_whether_in_vm_master(member.guild.id, after_channel_id):
-        # Moved into a master VM VC
-        slave_channel_name = f"{member.display_name}'s VC"
-        new_slave_channel = await member.guild.create_voice_channel(slave_channel_name, category=after.channel.category)
-        db_gateway().insert('voicemaster_slave', params={'guild_id': member.guild.id,
-                                                         'channel_id': new_slave_channel.id,
-                                                         'owner_id': member.id,
-                                                         'locked': False,
-                                                         })
-        await member.move_to(new_slave_channel)
-        await send_to_log_channel(member.guild.id, f"{member.mention} has created a VM slave")
-
-
-@client.command()
-@commands.has_permissions(administrator=True)
-async def initialsetup(ctx):
-    already_in_db = db_gateway().get(
-        'guild_info', params={'guild_id': ctx.author.guild.id})
-    if already_in_db:
-        await ctx.channel.send("This server is already set up")
-    else:
-        db_gateway().insert('guild_info', params={
-            'guild_id': ctx.author.guild.id})
-        await ctx.channel.send("This server has now been initialised")
-
-# Generate Database Schema
-generate_schema()
-
-client.load_extension('cogs.VoicemasterCog')
-client.load_extension('cogs.DefaultRoleCog')
-client.load_extension('cogs.LogChannelCog')
-client.load_extension('cogs.AdminCog')
-client.load_extension('trimatix.AutoLANCog')
-if os.getenv('ENABLE_TWITTER') == "True":
-    client.load_extension('cogs.TwitterIntegrationCog')
-if os.getenv('ENABLE_TWITCH') == "True":
-    client.load_extension('cogs.TwitchIntegrationCog')
-
-client.run(TOKEN)
-=======
 from esportsbot import bot
-bot.launch()
->>>>>>> 3a41eedc
+bot.launch()